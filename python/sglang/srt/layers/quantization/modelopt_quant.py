# Adapted from https://github.com/vllm-project/vllm/blob/main/vllm/model_executor/layers/quantization/modelopt.py
from __future__ import annotations

import logging
from typing import TYPE_CHECKING, Any, Dict, List, Optional

import torch
from torch.nn.parameter import Parameter

from sglang.srt.distributed import get_tp_group
from sglang.srt.distributed.device_communicators.pynccl_allocator import (
    use_symmetric_memory,
)
from sglang.srt.environ import envs
from sglang.srt.layers.dp_attention import (
    get_dp_global_num_tokens,
    get_local_dp_buffer,
    is_allocation_symmetric,
)
from sglang.srt.layers.moe import (
    MoeRunner,
    MoeRunnerBackend,
    MoeRunnerConfig,
    get_moe_runner_backend,
    should_use_flashinfer_cutlass_moe_fp4_allgather,
)
from sglang.srt.layers.moe.cutlass_moe_params import CutlassMoEParams, CutlassMoEType
from sglang.srt.layers.moe.moe_runner.triton import TritonMoeQuantInfo
from sglang.srt.layers.parameter import ModelWeightParameter, PerTensorScaleParameter
from sglang.srt.layers.quantization.base_config import (
    FusedMoEMethodBase,
    LinearMethodBase,
    QuantizationConfig,
    QuantizeMethodBase,
)
from sglang.srt.layers.quantization.fp8_kernel import scaled_fp8_quant
from sglang.srt.layers.quantization.fp8_utils import (
    apply_fp8_linear,
    cutlass_fp8_supported,
    is_blackwell_supported,
)
from sglang.srt.layers.quantization.kv_cache import BaseKVCacheMethod
from sglang.srt.layers.quantization.unquant import UnquantizedLinearMethod
from sglang.srt.layers.quantization.utils import (
    convert_to_channelwise,
    is_layer_skipped,
    per_tensor_dequantize,
    requantize_with_max_scale,
)
<<<<<<< HEAD
from sglang.srt.utils import is_cuda, next_power_of_2
=======
from sglang.srt.layers.radix_attention import RadixAttention
from sglang.srt.utils import get_bool_env_var, is_cuda, next_power_of_2
from sglang.srt.utils.common import is_sm120_supported
>>>>>>> d7246708

if TYPE_CHECKING:
    from sglang.srt.layers.moe.fused_moe_triton.layer import FusedMoE
    from sglang.srt.layers.moe.token_dispatcher import (
        CombineInput,
        StandardDispatchOutput,
    )
    from sglang.srt.single_batch_overlap import DownGemmOverlapArgs

try:
    if is_sm120_supported():
        from flashinfer import fp4_quantize
    else:
        from sgl_kernel import scaled_fp4_quant as fp4_quantize

    from flashinfer import fp4_quantize as fp4_quantize_flashinfer
except ImportError:
    fp4_quantize = None

try:
    from flashinfer import mm_fp4 as fp4_gemm
    from flashinfer import reorder_rows_for_gated_act_gemm, shuffle_matrix_sf_a

    enable_flashinfer_fp4_gemm = True
except ImportError:
    if is_cuda():
        from sgl_kernel import cutlass_scaled_fp4_mm as fp4_gemm
    else:
        fp4_gemm = None
    enable_flashinfer_fp4_gemm = False
    reorder_rows_for_gated_act_gemm = None
    shuffle_matrix_a = None
    shuffle_matrix_sf_a = None

try:
    from flashinfer.fused_moe import cutlass_fused_moe as flashinfer_cutlass_fused_moe
except ImportError:
    flashinfer_cutlass_fused_moe = None

# Initialize logger for the module
logger = logging.getLogger(__name__)


@torch.library.custom_op("sglang::fp4_gemm", mutates_args=())
def _sglang_fp4_gemm(
    input: torch.Tensor,
    weight: torch.Tensor,
    input_sf: torch.Tensor,
    weight_sf: torch.Tensor,
    alpha: torch.Tensor,
    out_dtype: torch.dtype,
    out_features: int,
) -> torch.Tensor:
    backend = FLASHINFER_FP4_GEMM_BACKEND if FLASHINFER_FP4_GEMM_BACKEND else "cutlass"
    if enable_flashinfer_fp4_gemm:
        return fp4_gemm(
            input, weight, input_sf, weight_sf, alpha, out_dtype, backend=backend
        )
    else:
        return fp4_gemm(input, weight, input_sf, weight_sf, alpha, out_dtype)


@torch.library.register_fake("sglang::fp4_gemm")
def _sglang_fp4_gemm_fake(
    input,
    weight,
    input_sf,
    weight_sf,
    alpha,
    out_dtype,
    out_features: int,
):
    M = input.shape[-2]
    N = int(out_features)
    return input.new_empty((M, N), dtype=out_dtype)


if is_cuda() and (not is_sm120_supported()) and (fp4_quantize is not None):

    @torch.library.register_fake("sgl_kernel::scaled_fp4_quant")
    def _sgl_kernel_scaled_fp4_quant_fake(
        output, input, output_scale, input_global_scale
    ):
        return


CUTEDSL_MOE_SCALAR_INPUT_SCALE = get_bool_env_var(
    "SGLANG_CUTEDSL_MOE_SCALAR_INPUT_SCALE", "true"
)

# TODO make it true by default when the DeepEP PR is merged
CUTEDSL_MOE_NVFP4_DISPATCH = get_bool_env_var(
    "SGLANG_CUTEDSL_MOE_NVFP4_DISPATCH", "false"
)
FLASHINFER_FP4_GEMM_BACKEND = envs.SGLANG_FLASHINFER_FP4_GEMM_BACKEND.get()
# Supported activation schemes for the current configuration
ACTIVATION_SCHEMES = ["static"]


class ModelOptQuantConfig(QuantizationConfig):
    def __init__(
        self,
        kv_cache_quant_algo: Optional[str],
        exclude_modules: Optional[List[str]],
        packed_modules_mapping: Optional[Dict[str, List[str]]],
    ):
        super().__init__()
        self.packed_modules_mapping = packed_modules_mapping
        self.exclude_modules = exclude_modules or []
        self.kv_cache_quant_algo = kv_cache_quant_algo

    def _get_quant_method(
        self,
        layer: torch.nn.Module,
        prefix: str,
        *,
        Linear: type[LinearMethodBase],
        Moe: type[FusedMoEMethodBase],
    ) -> Optional[QuantizeMethodBase]:
        from sglang.srt.layers.linear import LinearBase
        from sglang.srt.layers.moe.fused_moe_triton import FusedMoE

        if isinstance(layer, LinearBase):
            if is_layer_skipped(
                prefix, self.exclude_modules, self.packed_modules_mapping
            ) or self.is_layer_excluded(prefix):
                return UnquantizedLinearMethod()
            return Linear(self)
        elif self.kv_cache_quant_algo and isinstance(layer, RadixAttention):
            return ModelOptFp8KVCacheMethod(self)
        elif isinstance(layer, FusedMoE):
            return Moe(self)
        return None

    @classmethod
    def get_config_filenames(cls) -> List[str]:
        return ["hf_quant_config.json"]

    def get_scaled_act_names(self) -> List[str]:
        return []


class ModelOptFp8Config(ModelOptQuantConfig):
    """Configuration for ModelOpt FP8 quantization, including serialization and compatibility checks."""

    def __init__(
        self,
        is_checkpoint_fp8_serialized: bool = False,
        kv_cache_quant_method: Optional[str] = None,
        exclude_modules: Optional[List[str]] = None,
        packed_modules_mapping: Optional[Dict[str, List[str]]] = None,
    ) -> None:
        """
        Args:
            is_checkpoint_fp8_serialized (bool): Indicates if the checkpoint uses serialized FP8 format.
        """
        super().__init__(kv_cache_quant_method, exclude_modules, packed_modules_mapping)
        self.is_checkpoint_fp8_serialized = is_checkpoint_fp8_serialized
        if is_checkpoint_fp8_serialized:
            logger.warning(
                "Detected ModelOpt FP8 checkpoint. The format is experimental and subject to change."
            )

    @classmethod
    def override_quantization_method(cls, hf_quant_config, user_quant):
        """Override quantization method based on the model's config."""
        return cls._modelopt_override_quantization_method(hf_quant_config, user_quant)

    @classmethod
    def get_name(cls) -> str:
        return "modelopt_fp8"

    @classmethod
    def get_supported_act_dtypes(cls) -> List[torch.dtype]:
        return [torch.bfloat16, torch.half]

    @classmethod
    def get_min_capability(cls) -> int:
        return 89  # Minimum hardware capability (e.g., Hopper GPUs).

    @classmethod
    def from_config(cls, config: Dict[str, Any]) -> ModelOptFp8Config:
        # Handle two different config formats:
        # 1. hf_quant_config.json format: {"quantization": {"quant_algo": "FP8", ...}}
        # 2. config.json quantization_config format: {"quant_algo": "FP8", ...}
        # In future modelopt will deprecate hf_quant_config.json, and only keep config.json.
        # For legacy reasons, we keep hf_quant_config.json for now.

        # Initialize variables
        kv_cache_quant_method = None
        exclude_modules = None

        # Try flat format first (config.json quantization_config - preferred format)
        quant_method = config.get("quant_algo")
        if quant_method is not None:
            # Flat format (config.json quantization_config)
            # For kv_cache, check if kv_cache_scheme exists and extract algo
            kv_cache_scheme = config.get("kv_cache_scheme")
            if (
                kv_cache_scheme
                and kv_cache_scheme.get("type") == "float"
                and kv_cache_scheme.get("num_bits") == 8
            ):
                kv_cache_quant_method = "FP8"

            # Map 'ignore' field to 'exclude_modules'
            exclude_modules = config.get("ignore")
        else:
            # Fall back to nested format (hf_quant_config.json - legacy format)
            try:
                quantization_section = cls.get_from_keys(config, ["quantization"])
                quant_method = quantization_section.get("quant_algo")
                kv_cache_quant_method = quantization_section.get("kv_cache_quant_algo")
                exclude_modules = quantization_section.get("exclude_modules")
            except ValueError:
                raise ValueError(
                    "Cannot find 'quant_algo' in the model's quantization config. "
                    "Expected either flat format (config.json) or nested format (hf_quant_config.json)."
                )
        if quant_method is None:
            raise ValueError(
                "Cannot find 'quant_algo' in the model's quantization config. "
            )
        if "FP8" not in quant_method:
            raise ValueError(
                "ModelOptFp8Config only supports static FP8 quantization in SGLang. "
                "For FP4 quantization, use ModelOptFp4Config. "
                "Check the quantization config for your model's configuration."
            )

        return cls(
            is_checkpoint_fp8_serialized=True,
            kv_cache_quant_method=kv_cache_quant_method,
            exclude_modules=exclude_modules,
            packed_modules_mapping=config.get("packed_modules_mapping"),
        )

    def is_layer_excluded(self, prefix: str) -> bool:
        if len(self.exclude_modules) == 0:
            return False
        return any(
            module in prefix
            or (
                prefix.startswith("language_model.")
                and module in prefix.removeprefix("language_model.")
            )
            for module in self.exclude_modules
        )

    def get_quant_method(
        self, layer: torch.nn.Module, prefix: str
    ) -> Optional[QuantizeMethodBase]:
        return self._get_quant_method(
            layer, prefix, Linear=ModelOptFp8LinearMethod, Moe=ModelOptFp8MoEMethod
        )


class ModelOptFp8LinearMethod(LinearMethodBase):
    """Linear method for ModelOpt static FP8 quantization.

    Supports loading FP8 checkpoints with static weight and activation scales.
    Future support may include dynamic scales.

    **Limitations**:
    1. Only supports per-tensor quantization due to `torch._scaled_mm` limitations.
    2. Only supports the `float8_e4m3fn` data type.

    Args:
        quant_config (ModelOptFp8Config): The ModelOpt quantization configuration.
    """

    def __init__(self, quant_config: ModelOptFp8Config):
        super().__init__()
        self.quant_config = quant_config
        self.cutlass_fp8_supported = cutlass_fp8_supported()

    def create_weights(
        self,
        layer: torch.nn.Module,
        input_size_per_partition: int,
        output_partition_sizes: List[int],
        params_dtype: torch.dtype,
        **extra_weight_attrs,
    ) -> None:
        """Creates and registers weights, weight scales, and input scales for FP8 quantization."""
        output_size_per_partition = sum(output_partition_sizes)
        weight_loader = extra_weight_attrs.get("weight_loader")
        weight_dtype = (
            torch.float8_e4m3fn
            if self.quant_config.is_checkpoint_fp8_serialized
            else params_dtype
        )

        # Set layer attributes
        layer.logical_widths = output_partition_sizes
        layer.input_size_per_partition = input_size_per_partition
        layer.output_size_per_partition = output_size_per_partition

        # Register weight
        layer.register_parameter(
            "weight",
            ModelWeightParameter(
                data=torch.empty(
                    output_size_per_partition,
                    input_size_per_partition,
                    dtype=weight_dtype,
                ),
                input_dim=1,
                output_dim=0,
                weight_loader=weight_loader,
            ),
        )

        if self.quant_config.is_checkpoint_fp8_serialized:
            # Register weight and input scales
            for scale_name in ["weight_scale", "input_scale"]:
                layer.register_parameter(
                    scale_name,
                    PerTensorScaleParameter(
                        data=torch.full(
                            (len(output_partition_sizes),),
                            torch.finfo(torch.float32).min,
                            dtype=torch.float32,
                        ),
                        weight_loader=weight_loader,
                    ),
                )

    def process_weights_after_loading(self, layer: torch.nn.Module) -> None:
        """Requantizes weights after loading using the maximum scale."""
        max_w_scale, quantized_weight = requantize_with_max_scale(
            layer.weight, layer.weight_scale, layer.logical_widths
        )
        layer.weight = Parameter(quantized_weight.t(), requires_grad=False)
        # cutlass sgl-kernel only supports per-channel scale
        if self.cutlass_fp8_supported:
            max_w_scale = convert_to_channelwise(max_w_scale, layer.logical_widths)
        layer.weight_scale = Parameter(max_w_scale, requires_grad=False)
        layer.input_scale = Parameter(layer.input_scale.max(), requires_grad=False)

    def apply(
        self,
        layer: torch.nn.Module,
        x: torch.Tensor,
        bias: Optional[torch.Tensor] = None,
    ) -> torch.Tensor:
        """Applies FP8 linear transformation."""
        return apply_fp8_linear(
            input=x,
            weight=layer.weight,
            weight_scale=layer.weight_scale,
            input_scale=layer.input_scale,
            bias=bias,
            cutlass_fp8_supported=self.cutlass_fp8_supported,
        )


class ModelOptFp8KVCacheMethod(BaseKVCacheMethod):
    """
    Handles loading FP8 kv-cache scaling factors from modelopt quantized checkpoints.
    """

    def __init__(self, quant_config: ModelOptFp8Config):
        super().__init__(quant_config)


class ModelOptFp8MoEMethod(FusedMoEMethodBase):
    """MoE method for ModelOpt FP8.
    Supports loading FP8 checkpoints with static weight scale and activation scale.

    Args:
        quant_config: The ModelOpt quantization config.
    """

    def __init__(self, quant_config: ModelOptFp8Config):
        self.quant_config = quant_config
        self.cutlass_fp8_supported = cutlass_fp8_supported()

    def create_weights(
        self,
        layer: torch.nn.Module,
        num_experts: int,
        hidden_size: int,
        intermediate_size_per_partition: int,
        params_dtype: torch.dtype,
        **extra_weight_attrs,
    ):
        from sglang.srt.layers.moe.fused_moe_triton import FusedMoeWeightScaleSupported

        # Use FP8 dtype if checkpoint is serialized, otherwise use the default dtype
        weight_dtype = (
            torch.float8_e4m3fn
            if self.quant_config.is_checkpoint_fp8_serialized
            else params_dtype
        )
        weight_loader = extra_weight_attrs.get("weight_loader")

        w13_weight = ModelWeightParameter(
            data=torch.empty(
                num_experts,
                2 * intermediate_size_per_partition,
                hidden_size,
                dtype=weight_dtype,
            ),
            input_dim=2,
            output_dim=1,
            weight_loader=weight_loader,
        )
        layer.register_parameter("w13_weight", w13_weight)

        w2_weight = ModelWeightParameter(
            data=torch.empty(
                num_experts,
                hidden_size,
                intermediate_size_per_partition,
                dtype=weight_dtype,
            ),
            input_dim=2,
            output_dim=1,
            weight_loader=weight_loader,
        )
        layer.register_parameter("w2_weight", w2_weight)

        if self.quant_config.is_checkpoint_fp8_serialized:
            # WEIGHT SCALES - Per-tensor scaling for ModelOpts
            # Allocate 2 scales for w1 and w3 respectively.
            # They will be combined to a single scale after weight loading.
            w13_weight_scale = PerTensorScaleParameter(
                data=torch.full(
                    (num_experts, 2),
                    torch.finfo(torch.float32).min,
                    dtype=torch.float32,
                ),
                weight_loader=weight_loader,
            )
            w2_weight_scale = PerTensorScaleParameter(
                data=torch.full(
                    (num_experts,), torch.finfo(torch.float32).min, dtype=torch.float32
                ),
                weight_loader=weight_loader,
            )
            layer.register_parameter("w13_weight_scale", w13_weight_scale)
            layer.register_parameter("w2_weight_scale", w2_weight_scale)

            # Set weight loader attributes for scales
            extra_weight_attrs.update(
                {"quant_method": FusedMoeWeightScaleSupported.TENSOR.value}
            )

            # INPUT SCALES - Per-tensor scaling for ModelOpt
            w13_input_scale = PerTensorScaleParameter(
                data=torch.full((num_experts,), 1.0, dtype=torch.float32),
                weight_loader=weight_loader,
            )
            w2_input_scale = PerTensorScaleParameter(
                data=torch.full((num_experts,), 1.0, dtype=torch.float32),
                weight_loader=weight_loader,
            )
            layer.register_parameter("w13_input_scale", w13_input_scale)
            layer.register_parameter("w2_input_scale", w2_input_scale)

    def process_weights_after_loading(self, layer: torch.nn.Module) -> None:
        """Process FP8 MoE weights after loading from serialized checkpoint.

        Only supports pre-quantized checkpoints with FP8 weights and scales.
        """

        layer.w13_weight = Parameter(layer.w13_weight.data, requires_grad=False)
        layer.w2_weight = Parameter(layer.w2_weight.data, requires_grad=False)

        # Handle scale parameters
        if hasattr(layer, "w13_weight_scale") and layer.w13_weight_scale is not None:
            # Fp8 moe kernel needs single weight scale for w13 per expert.
            # We take the max of the w1 and w3 scales then dequant and requant each expert.
            if layer.w13_weight_scale.dim() == 2:  # Shape: (num_experts, 2)
                # Get the maximum scale across w1 and w3 for each expert
                max_w13_scales = layer.w13_weight_scale.max(dim=1).values

                # Requantize each expert's weights using the combined scale
                # w13_weight has shape (num_experts, 2 * intermediate_size_per_partition, hidden_size)
                # where the first intermediate_size_per_partition rows are w1, the next are w3
                intermediate_size_per_partition = layer.w13_weight.shape[1] // 2
                for expert_id in range(layer.w13_weight.shape[0]):
                    start = 0
                    for shard_id in range(2):  # w1 and w3
                        # Dequantize using the original scale for this shard
                        dq_weight = per_tensor_dequantize(
                            layer.w13_weight[expert_id][
                                start : start + intermediate_size_per_partition, :
                            ],
                            layer.w13_weight_scale[expert_id][shard_id],
                        )
                        # Requantize using the combined max scale
                        (
                            layer.w13_weight[expert_id][
                                start : start + intermediate_size_per_partition, :
                            ],
                            _,
                        ) = scaled_fp8_quant(dq_weight, max_w13_scales[expert_id])

                        start += intermediate_size_per_partition

                # Update the scale parameter to be per-expert instead of per-shard
                layer.w13_weight_scale = Parameter(max_w13_scales, requires_grad=False)
            else:
                layer.w13_weight_scale = Parameter(
                    layer.w13_weight_scale.data, requires_grad=False
                )

        if hasattr(layer, "w2_weight_scale") and layer.w2_weight_scale is not None:
            layer.w2_weight_scale = Parameter(
                layer.w2_weight_scale.data, requires_grad=False
            )
        if hasattr(layer, "w13_input_scale") and layer.w13_input_scale is not None:
            layer.w13_input_scale = Parameter(
                layer.w13_input_scale.max(), requires_grad=False
            )
        if hasattr(layer, "w2_input_scale") and layer.w2_input_scale is not None:
            layer.w2_input_scale = Parameter(
                layer.w2_input_scale.max(), requires_grad=False
            )

        # Align FP8 weights to FlashInfer per-tensor kernel layout if enabled
        if get_moe_runner_backend().is_flashinfer_trtllm():
            from flashinfer import reorder_rows_for_gated_act_gemm, shuffle_matrix_a

            # 1) Swap W13 halves: [Up, Gate] -> [Gate, Up] expected by FI
            num_experts, two_n, hidden = layer.w13_weight.shape
            inter = two_n // 2
            w13_swapped = (
                layer.w13_weight.reshape(num_experts, 2, inter, hidden)
                .flip(dims=[1])
                .reshape(num_experts, two_n, hidden)
            )

            # 2) Reorder rows for fused gated activation (W13)
            w13_interleaved = [
                reorder_rows_for_gated_act_gemm(w13_swapped[i])
                for i in range(num_experts)
            ]
            w13_interleaved = torch.stack(w13_interleaved).reshape(
                num_experts, two_n, hidden
            )

            # 3) Shuffle weights for transposed MMA output (both W13, W2)
            epilogue_tile_m = 128
            w13_shuffled = [
                shuffle_matrix_a(w13_interleaved[i].view(torch.uint8), epilogue_tile_m)
                for i in range(num_experts)
            ]
            w2_shuffled = [
                shuffle_matrix_a(layer.w2_weight[i].view(torch.uint8), epilogue_tile_m)
                for i in range(num_experts)
            ]

            layer.w13_weight = Parameter(
                torch.stack(w13_shuffled).view(torch.float8_e4m3fn),
                requires_grad=False,
            )
            layer.w2_weight = Parameter(
                torch.stack(w2_shuffled).view(torch.float8_e4m3fn),
                requires_grad=False,
            )

        # Precompute and register per-expert output scaling factors for FI MoE
        if get_moe_runner_backend().is_flashinfer_trtllm():
            # Note: w13_input_scale and w2_input_scale are scalar Parameters post-reduction
            assert (
                hasattr(layer, "w13_input_scale") and layer.w13_input_scale is not None
            )
            assert hasattr(layer, "w2_input_scale") and layer.w2_input_scale is not None
            assert (
                hasattr(layer, "w13_weight_scale")
                and layer.w13_weight_scale is not None
            )
            assert (
                hasattr(layer, "w2_weight_scale") and layer.w2_weight_scale is not None
            )

            input_scale = layer.w13_input_scale.to(torch.float32)
            activation_scale = layer.w2_input_scale.to(torch.float32)
            w13_weight_scale = layer.w13_weight_scale.to(torch.float32)
            w2_weight_scale = layer.w2_weight_scale.to(torch.float32)

            output1_scales_scalar = (
                w13_weight_scale * input_scale * (1.0 / activation_scale)
            )
            output1_scales_gate_scalar = w13_weight_scale * input_scale
            output2_scales_scalar = activation_scale * w2_weight_scale

            layer.output1_scales_scalar = Parameter(
                output1_scales_scalar, requires_grad=False
            )
            layer.output1_scales_gate_scalar = Parameter(
                output1_scales_gate_scalar, requires_grad=False
            )
            layer.output2_scales_scalar = Parameter(
                output2_scales_scalar, requires_grad=False
            )

    def create_moe_runner(
        self, layer: torch.nn.Module, moe_runner_config: MoeRunnerConfig
    ):
        self.moe_runner_config = moe_runner_config
        self.runner = MoeRunner(MoeRunnerBackend.TRITON, moe_runner_config)

    def apply(
        self,
        layer: torch.nn.Module,
        dispatch_output: StandardDispatchOutput,
    ) -> CombineInput:
        x = dispatch_output.hidden_states
        topk_output = dispatch_output.topk_output

        # Fast path: TRT-LLM FP8 per-tensor MoE using BYPASSED TopK routing
        from sglang.srt.layers.moe.topk import TopKOutputChecker

        if (
            get_moe_runner_backend().is_flashinfer_trtllm()
            and TopKOutputChecker.format_is_bypassed(topk_output)
        ):
            router_logits = topk_output.router_logits
            topk_config = topk_output.topk_config

            # Constraints
            assert (
                self.moe_runner_config.activation == "silu"
            ), "Only silu is supported for flashinfer fp8 moe"

            from flashinfer import RoutingMethodType
            from flashinfer.fused_moe import trtllm_fp8_per_tensor_scale_moe

            correction_bias = (
                None
                if topk_config.correction_bias is None
                else topk_config.correction_bias
            )
            # Pre-quantize activations to FP8 per-tensor using provided input scale
            x_fp8, _ = scaled_fp8_quant(x, layer.w13_input_scale)

            use_routing_scales_on_input = True
            routed_scaling_factor = self.moe_runner_config.routed_scaling_factor

            # Enforce Llama4 routing for ModelOpt FP8 MoE for now.
            # TODO(brayden): support other routing methods
            assert topk_config.top_k == 1, "ModelOpt FP8 MoE requires top_k==1"
            assert (
                not topk_config.num_expert_group
            ), "ModelOpt FP8 MoE does not support expert grouping"
            assert (
                not topk_config.topk_group
            ), "ModelOpt FP8 MoE does not support grouped top-k"
            routing_method_type = RoutingMethodType.Llama4

            # FlashInfer TRTLLM requires routing_logits (and bias) to be bfloat16
            routing_logits_cast = router_logits.to(torch.bfloat16)
            routing_bias_cast = (
                None if correction_bias is None else correction_bias.to(torch.bfloat16)
            )

            with use_symmetric_memory(
                get_tp_group(), disabled=not is_allocation_symmetric()
            ):
                # FIXME: there is a bug in the trtllm_fp8_block_scale_moe.
                # It ignored the `output`` argument. https://github.com/flashinfer-ai/flashinfer/blob/da01b1bd8f9f22aec8c0eea189ad54860b034947/flashinfer/fused_moe/core.py#L1323-L1325
                # so we put the whole function under the ``use_symmetric_memory`` context manager.
                # If the bug is fixed, we can only put the output tensor allocation under the context manager.
                output = trtllm_fp8_per_tensor_scale_moe(
                    routing_logits=routing_logits_cast,
                    routing_bias=routing_bias_cast,
                    hidden_states=x_fp8,
                    gemm1_weights=layer.w13_weight,
                    output1_scales_scalar=layer.output1_scales_scalar,
                    output1_scales_gate_scalar=layer.output1_scales_gate_scalar,
                    gemm2_weights=layer.w2_weight,
                    output2_scales_scalar=layer.output2_scales_scalar,
                    num_experts=layer.num_experts,
                    top_k=topk_config.top_k,
                    n_group=0,
                    topk_group=0,
                    intermediate_size=layer.w2_weight.shape[2],
                    local_expert_offset=layer.moe_ep_rank * layer.num_local_experts,
                    local_num_experts=layer.num_local_experts,
                    routed_scaling_factor=(
                        routed_scaling_factor
                        if routed_scaling_factor is not None
                        else 1.0
                    ),
                    use_routing_scales_on_input=use_routing_scales_on_input,
                    tile_tokens_dim=None,
                    routing_method_type=routing_method_type,
                )

            from sglang.srt.layers.moe.token_dispatcher import StandardCombineInput

            return StandardCombineInput(hidden_states=output)

        quant_info = TritonMoeQuantInfo(
            w13_weight=layer.w13_weight,
            w2_weight=layer.w2_weight,
            use_fp8_w8a8=True,
            per_channel_quant=False,
            w13_scale=layer.w13_weight_scale,
            w2_scale=layer.w2_weight_scale,
            a13_scale=layer.w13_input_scale,
            a2_scale=layer.w2_input_scale,
        )

        return self.runner.run(dispatch_output, quant_info)


class ModelOptFp4Config(ModelOptQuantConfig):
    """Config class for FP4."""

    def __init__(
        self,
        is_checkpoint_nvfp4_serialized: bool = False,
        kv_cache_quant_algo: str = None,
        group_size: int = None,
        exclude_modules: List[str] = None,
        packed_modules_mapping: Optional[Dict[str, List[str]]] = None,
    ) -> None:
        super().__init__(kv_cache_quant_algo, exclude_modules, packed_modules_mapping)
        self.is_checkpoint_nvfp4_serialized = is_checkpoint_nvfp4_serialized
        if is_checkpoint_nvfp4_serialized:
            logger.warning(
                "Detected nvfp4 checkpoint. Please note that the "
                "format is experimental and subject to change."
            )
        self.group_size = group_size

    @classmethod
    def override_quantization_method(cls, hf_quant_config, user_quant):
        """Override quantization method based on the model's config."""
        return cls._modelopt_override_quantization_method(hf_quant_config, user_quant)

    @classmethod
    def get_name(cls) -> str:
        return "modelopt_fp4"

    @classmethod
    def get_supported_act_dtypes(cls) -> List[torch.dtype]:
        return [torch.bfloat16, torch.half, torch.float8_e4m3fn]

    @classmethod
    def get_min_capability(cls) -> int:
        return 100

    @staticmethod
    def common_group_size(cfg: dict) -> int:
        """Return the unique group_size across the config; raise if missing/mismatched."""
        sizes = set()

        # Top-level and 'quantization' block
        v = cfg.get("group_size")
        if isinstance(v, int):
            sizes.add(v)
        q = cfg.get("quantization")
        if isinstance(q, dict):
            v = q.get("group_size")
            if isinstance(v, int):
                sizes.add(v)

        # config_groups: accept group-level or nested dicts (e.g., weights/input_activations)
        for g in (cfg.get("config_groups") or {}).values():
            if isinstance(g, dict):
                v = g.get("group_size")
                if isinstance(v, int):
                    sizes.add(v)
                for sub in g.values():
                    if isinstance(sub, dict):
                        v = sub.get("group_size")
                        if isinstance(v, int):
                            sizes.add(v)

        if not sizes:
            raise ValueError("No group_size found in config.")
        if len(sizes) > 1:
            raise ValueError(f"Inconsistent group_size values: {sorted(sizes)}")
        return next(iter(sizes))

    @classmethod
    def from_config(cls, config: Dict[str, Any]) -> ModelOptFp4Config:
        # Handle two different config formats:
        # 1. hf_quant_config.json format: {"quantization": {"quant_algo": "NVFP4", ...}}
        # 2. config.json quantization_config format: {"quant_algo": "NVFP4", ...}
        # In future modelopt will deprecate hf_quant_config.json, and only keep config.json.
        # For legacy reasons, we keep hf_quant_config.json for now.

        # Initialize variables
        kv_cache_quant_algo = None
        group_size = None
        exclude_modules = []

        # Try flat format first (config.json quantization_config - preferred format)
        quant_method = config.get("quant_algo")
        if quant_method is not None:
            # Flat format (config.json quantization_config)
            # Note: FP4 models in config.json format may not have all the detailed fields
            # that are present in hf_quant_config.json, so we need to handle defaults
            kv_cache_quant_algo = config.get("kv_cache_quant_algo")
            if not kv_cache_quant_algo:
                # For config.json format, derive from kv_cache_scheme if available
                kv_cache_scheme = config.get("kv_cache_scheme")
                if (
                    kv_cache_scheme
                    and kv_cache_scheme.get("type") == "float"
                    and kv_cache_scheme.get("num_bits") == 8
                ):
                    kv_cache_quant_algo = "FP8"
                else:
                    kv_cache_quant_algo = "auto"

            group_size = config.get("group_size")
            # If group_size is not at top level, try to extract from config_groups
            if group_size is None:
                config_groups = config.get("config_groups", {})
                if config_groups:
                    # Get group_size from the first group's weights config
                    first_group = next(iter(config_groups.values()), {})
                    weights_config = first_group.get("weights", {})
                    group_size = weights_config.get("group_size")

            exclude_modules = config.get("ignore", [])
        else:
            # Fall back to nested format (hf_quant_config.json - legacy format)
            try:
                quant_config = cls.get_from_keys(config, ["quantization"])
                quant_method = quant_config["quant_algo"]
                kv_cache_quant_algo = quant_config.get("kv_cache_quant_algo")
                if not kv_cache_quant_algo:
                    kv_cache_quant_algo = "auto"
                group_size = ModelOptFp4Config.common_group_size(config)
                exclude_modules = quant_config.get("exclude_modules", [])
            except (ValueError, KeyError):
                raise ValueError(
                    "Cannot find 'quant_algo' in the model's quantization config. "
                    "Expected either flat format (config.json) or nested format (hf_quant_config.json)."
                )

        if not quant_method in ["FP8", "NVFP4"]:
            raise ValueError(
                f"ModelOpt currently only supports: FP8, NVFP4"
                " quantizations in sglang. Please check the "
                "quantization config for your model's configuration."
            )
        is_checkpoint_nvfp4_serialized = "NVFP4" in quant_method

        if group_size is None or exclude_modules is None:
            logger.warning(
                f"group_size: {group_size},"
                f"kv_cache_quant_algo: {kv_cache_quant_algo},"
                f"exclude_modules: {exclude_modules}"
            )
            raise ValueError(
                "NVFP4 quantization requires group_size and exclude_modules "
                "specified in the quantization config"
            )
        return cls(
            is_checkpoint_nvfp4_serialized,
            kv_cache_quant_algo,
            group_size,
            exclude_modules,
            config.get("packed_modules_mapping"),
        )

    def is_layer_excluded(self, prefix: str):
        import regex as re

        fused_patterns = ["q_a_proj", "q_b_proj", "kv_a_proj_with_mqa", "kv_b_proj"]
        prefix_split = prefix.split(".")
        for pattern in self.exclude_modules:
            regex_str = pattern.replace(".", r"\.").replace("*", r".*")
            pattern_split = pattern.split(".")
            if re.fullmatch(regex_str, prefix):
                return True
<<<<<<< HEAD
        return False

    def get_quant_method(
        self, layer: torch.nn.Module, prefix: str
    ) -> Optional[QuantizeMethodBase]:
        from sglang.srt.layers.linear import LinearBase
        from sglang.srt.layers.moe.fused_moe_triton import FusedMoE
        from sglang.srt.layers.radix_attention import RadixAttention

        if isinstance(layer, LinearBase):
            if is_layer_skipped(prefix, self.exclude_modules) or self.is_layer_excluded(
                prefix, self.exclude_modules
=======
            elif (
                pattern_split[-1] in fused_patterns
                and pattern_split[-1] in prefix_split[-1]
>>>>>>> d7246708
            ):
                # Check if the last part of the excluded pattern is contained in the last part of the prefix
                # This handles fused modules like fused_qkv_a_proj_with_mqa that contain q_a_proj and kv_a_proj_with_mqa
                # e.g., model.layers.{i}.self_attn.{fused_weight_name}
                assert len(prefix_split) == 5 and len(pattern_split) == 5
                return True
        return False

    def get_quant_method(self, layer: torch.nn.Module, prefix: str):
        return self._get_quant_method(
            layer,
            prefix,
            Linear=ModelOptFp4LinearMethod,
            Moe=ModelOptNvFp4FusedMoEMethod,  # FlashInferFP4MoE needs the same quantization method but with compatible attribute handling
        )


class ModelOptFp4LinearMethod(LinearMethodBase):
    """Linear method for NVFP4.
    Supports loading NVFP4 checkpoints with the following structure:

    |Tensor Name           | datatype      |  shape      |
    |----------------------------------------------------|
    |input_scale           | torch.float32 | scalar      |
    |weight                | NVFP4(SE2M1)  | [1, X, y/2] |
    |weight_scale          | FP8-E4M3      | [X, Y]      |
    |weight_scale_2        | torch.float32 | scalar      |

    The weights are quantized per block of 16 elements.
    Args: quant_config: The ModelOpt quantization config.
    """

    def __init__(self, quant_config: ModelOptFp4Config):
        self.quant_config = quant_config

    def create_weights(
        self,
        layer: torch.nn.Module,
        input_size_per_partition: int,
        output_partition_sizes: List[int],
        input_size: int,
        output_size: int,
        params_dtype: torch.dtype,
        **extra_weight_attrs,
    ):
        del input_size, output_size
        if not self.quant_config.is_checkpoint_nvfp4_serialized:
            raise ValueError(
                "NVFP4 quantization was selected, "
                " dynamic quantization is not supported."
            )

        output_size_per_partition = sum(output_partition_sizes)
        weight_loader = extra_weight_attrs.get("weight_loader")

        layer.logical_widths = output_partition_sizes

        layer.input_size_per_partition = input_size_per_partition
        layer.output_size_per_partition = output_size_per_partition
        if input_size_per_partition % 16 != 0:
            raise ValueError(
                "Unsupported model when in features size is " "not multiple of 16"
            )

        weight_dtype = (
            torch.float8_e4m3fn
            if self.quant_config.is_checkpoint_nvfp4_serialized
            else params_dtype
        )

        weight = ModelWeightParameter(
            data=torch.empty(
                # 2 fp4 data is packed in one uint8 in the input dimension
                output_size_per_partition,
                input_size_per_partition // 2,
                dtype=torch.uint8,
            ),
            input_dim=1,
            output_dim=0,
            weight_loader=weight_loader,
        )
        layer.register_parameter("weight", weight)

        input_scale = PerTensorScaleParameter(
            data=torch.empty(len(output_partition_sizes), dtype=torch.float32),
            weight_loader=weight_loader,
        )

        layer.register_parameter("input_scale", input_scale)

        weight_scale_2 = PerTensorScaleParameter(
            data=torch.empty(len(output_partition_sizes), dtype=torch.float32),
            weight_loader=weight_loader,
        )
        layer.register_parameter("weight_scale_2", weight_scale_2)

        weight_scale = ModelWeightParameter(
            data=torch.empty(
                output_size_per_partition,
                input_size_per_partition // self.quant_config.group_size,
                dtype=weight_dtype,
            ),
            input_dim=1,
            output_dim=0,
            weight_loader=weight_loader,
        )

        layer.register_parameter("weight_scale", weight_scale)

    def process_weights_after_loading(self, layer: torch.nn.Module) -> None:
        input_scale_2 = layer.input_scale.max().to(torch.float32)
        weight_scale_2 = layer.weight_scale_2.max().to(torch.float32)
        layer.input_scale = Parameter(input_scale_2, requires_grad=False)
        layer.weight_scale_2 = Parameter(weight_scale_2, requires_grad=False)
        layer.alpha = Parameter(
            layer.input_scale * layer.weight_scale_2, requires_grad=False
        )
        layer.input_scale_inv = Parameter(
            (1 / input_scale_2).to(torch.float32), requires_grad=False
        )
        if FLASHINFER_FP4_GEMM_BACKEND == "trtllm":
            # FlashInfer TRTLLM FP4 GEMM requires a different weight layout.
            # FlashInfer provides nvfp4_quantize to quantize + shuffle the
            # layout but we use our own quantization so we have to call
            # shuffles ourselves.
            from flashinfer import shuffle_matrix_a, shuffle_matrix_sf_a

            weight = layer.weight
            scale = layer.weight_scale
            epilogue_tile_m = 128
            weight = shuffle_matrix_a(weight.view(torch.uint8), epilogue_tile_m)
            scale = (
                shuffle_matrix_sf_a(scale.view(torch.uint8), epilogue_tile_m)
                .reshape(scale.shape)
                .view(torch.float8_e4m3fn)
            )

            layer.weight_scale_interleaved = Parameter(scale, requires_grad=False)
            layer.weight = Parameter(weight, requires_grad=False)
            return
        # Pad and blockwise interleave weight_scale
        scales = layer.weight_scale
        scale_ndim = scales.ndim
        if scale_ndim == 2:
            scales = scales.unsqueeze(0)
        assert scales.ndim == 3
        B, M, K = scales.shape
        round_up_multiple = lambda x, m: (x + m - 1) // m * m
        M_padded = round_up_multiple(M, 128)
        K_padded = round_up_multiple(K, 4)
        padded_scales = torch.zeros((B, M_padded, K_padded), dtype=scales.dtype)
        padded_scales[:B, :M, :K] = scales
        batches, rows, cols = padded_scales.shape
        assert rows % 128 == 0
        assert cols % 4 == 0
        padded_scales = padded_scales.reshape(batches, rows // 128, 4, 32, cols // 4, 4)
        padded_scales = padded_scales.permute((0, 1, 4, 3, 2, 5))
        padded_scales = padded_scales.contiguous().cuda()
        padded_scales = (
            padded_scales.reshape(M_padded, K_padded)
            if scale_ndim == 2
            else padded_scales.reshape(B, M_padded, K_padded)
        )
        layer.weight_scale_interleaved = Parameter(padded_scales, requires_grad=False)

    def apply(
        self,
        layer: torch.nn.Module,
        x: torch.Tensor,
        bias: Optional[torch.Tensor] = None,
    ) -> torch.Tensor:
        output_dtype = x.dtype
        x_m, _ = x.shape
        w_n, _ = layer.weight.shape
        output_shape = [x_m, w_n]

        # Quantize BF16 or FP16 to (FP4 and interleaved block scale)
        x_fp4, x_scale_interleaved = fp4_quantize(x, layer.input_scale_inv)

        assert x_fp4.dtype == torch.uint8
        assert layer.weight.dtype == torch.uint8
        assert layer.weight_scale_interleaved.dtype == torch.float8_e4m3fn
        assert layer.alpha.dtype == torch.float32

        w = layer.weight
        w_scale_interleaved = layer.weight_scale_interleaved
        if enable_flashinfer_fp4_gemm:
            w = layer.weight.T
            w_scale_interleaved = layer.weight_scale_interleaved.T
        # TODO(shuw@nvidia.com)
        # Remove the default after flashinfer bumped to 0.5.1
        backend = (
            FLASHINFER_FP4_GEMM_BACKEND if FLASHINFER_FP4_GEMM_BACKEND else "cutlass"
        )
        out = _sglang_fp4_gemm(
            x_fp4,
            w,
            x_scale_interleaved,
            w_scale_interleaved,
            layer.alpha,
            output_dtype,
            w_n,
        )
        if bias is not None:
            out = out + bias
        return out.view(*output_shape)


class ModelOptNvFp4FusedMoEMethod(FusedMoEMethodBase):
    """
       MoE Method for FP4 Quantization with Blockscales and PerTensorScales
    Args:
        quant_config: NVFP4 Quant Config
    """

    def __init__(self, quant_config: ModelOptFp4Config):
        self.quant_config = quant_config
        if not is_blackwell_supported():
            raise ValueError(
                "Current platform does not support NVFP4"
                " quantization. Please use Blackwell and"
                " above."
            )
        self.enable_flashinfer_trtllm_moe = (
            get_moe_runner_backend().is_flashinfer_trtllm()
        )
        self._cache_permute_indices = {}

    @property
    def enable_flashinfer_cutlass_moe(self) -> bool:
        from sglang.srt.layers.moe import get_moe_runner_backend

        """Access the global enable_flashinfer_cutlass_moe setting."""
        return get_moe_runner_backend().is_flashinfer_cutlass()

    @property
    def enable_flashinfer_cutedsl_moe(self) -> bool:
        from sglang.srt.layers.moe import get_moe_runner_backend

        """Access the global enable_flashinfer_cutedsl_moe setting."""
        return get_moe_runner_backend().is_flashinfer_cutedsl()

    def create_weights(
        self,
        layer: torch.nn.Module,
        num_experts: int,
        hidden_size: int,
        intermediate_size_per_partition: int,
        params_dtype: torch.dtype,
        **extra_weight_attrs,
    ):
        if not self.quant_config.is_checkpoint_nvfp4_serialized:
            raise ValueError(
                "NVFP4 quantization was selected, "
                " dynamic quantization is not supported."
            )

        # TODO(ch-wan): check if this is needed
        layer.intermediate_size_per_partition = intermediate_size_per_partition
        layer.params_dtype = params_dtype
        layer.quant_config = self.quant_config

        weight_dtype = torch.uint8
        weight_scale_dtype = torch.float8_e4m3fn
        weight_loader = extra_weight_attrs.get("weight_loader")
        # GEMM 1
        w13_weight = ModelWeightParameter(
            data=torch.empty(
                layer.num_local_experts,
                2 * intermediate_size_per_partition,
                # 2 fp4 items are packed in the input dimension
                hidden_size // 2,
                dtype=weight_dtype,
            ),
            input_dim=1,
            output_dim=2,
            weight_loader=weight_loader,
        )
        layer.register_parameter("w13_weight", w13_weight)

        # GEMM 2
        w2_weight = ModelWeightParameter(
            data=torch.empty(
                layer.num_local_experts,
                hidden_size,
                # 2 fp4 items are packed in the input dimension
                intermediate_size_per_partition // 2,
                dtype=weight_dtype,
            ),
            input_dim=1,
            output_dim=2,
            weight_loader=weight_loader,
        )
        layer.register_parameter("w2_weight", w2_weight)

        w13_weight_scale = ModelWeightParameter(
            data=torch.empty(
                layer.num_local_experts,
                2 * intermediate_size_per_partition,
                hidden_size // self.quant_config.group_size,
                dtype=weight_scale_dtype,
            ),
            input_dim=1,
            output_dim=2,
            weight_loader=weight_loader,
        )
        layer.register_parameter("w13_weight_scale", w13_weight_scale)

        # Only use `swizzle_blockscale` for shapes, not for real content
        layer.w13_blockscale_swizzled = Parameter(
            self.swizzle_blockscale(layer.w13_weight_scale), requires_grad=False
        )

        w2_weight_scale = ModelWeightParameter(
            data=torch.empty(
                layer.num_local_experts,
                hidden_size,
                intermediate_size_per_partition // self.quant_config.group_size,
                dtype=weight_scale_dtype,
            ),
            input_dim=1,
            output_dim=2,
            weight_loader=weight_loader,
        )
        layer.register_parameter("w2_weight_scale", w2_weight_scale)

        layer.w2_blockscale_swizzled = Parameter(
            self.swizzle_blockscale(layer.w2_weight_scale), requires_grad=False
        )

        from sglang.srt.layers.moe.fused_moe_triton import FusedMoeWeightScaleSupported

        extra_weight_attrs.update(
            {"quant_method": FusedMoeWeightScaleSupported.BLOCK.value}
        )

        w13_weight_scale_2 = PerTensorScaleParameter(
            data=torch.empty(layer.num_local_experts, 2, dtype=torch.float32),
            weight_loader=weight_loader,
        )
        layer.register_parameter("w13_weight_scale_2", w13_weight_scale_2)

        w2_weight_scale_2 = PerTensorScaleParameter(
            data=torch.empty(layer.num_local_experts, dtype=torch.float32),
            weight_loader=weight_loader,
        )
        layer.register_parameter("w2_weight_scale_2", w2_weight_scale_2)

        extra_weight_attrs.update(
            {"quant_method": FusedMoeWeightScaleSupported.TENSOR.value}
        )

        w13_input_scale = PerTensorScaleParameter(
            data=torch.empty(layer.num_experts, 2, dtype=torch.float32),
            weight_loader=weight_loader,
        )
        w13_input_scale._sglang_require_global_experts = True
        layer.register_parameter("w13_input_scale", w13_input_scale)

        w2_input_scale = PerTensorScaleParameter(
            data=torch.empty(layer.num_experts, dtype=torch.float32),
            weight_loader=weight_loader,
        )
        w2_input_scale._sglang_require_global_experts = True
        layer.register_parameter("w2_input_scale", w2_input_scale)

    def swizzle_blockscale(self, scale: torch.Tensor):
        assert scale.dtype == torch.float8_e4m3fn
        # Pad and blockwise interleave weight_scale
        scale_ndim = scale.ndim
        if scale.ndim == 2:
            scale = scale.unsqueeze(0)
        assert scale.ndim == 3
        B, M, K = scale.shape
        round_up_multiple = lambda x, m: (x + m - 1) // m * m
        M_padded = round_up_multiple(M, 128)
        K_padded = round_up_multiple(K, 4)
        padded_scale = torch.zeros((B, M_padded, K_padded), dtype=scale.dtype)
        padded_scale[:B, :M, :K] = scale
        batches, rows, cols = padded_scale.shape
        assert rows % 128 == 0
        assert cols % 4 == 0
        padded_scale = padded_scale.reshape(batches, rows // 128, 4, 32, cols // 4, 4)
        swizzled_scale = padded_scale.permute((0, 1, 4, 3, 2, 5))
        swizzled_scale = swizzled_scale.contiguous().cuda()
        return (
            swizzled_scale.reshape(M_padded, K_padded)
            if scale_ndim == 2
            else swizzled_scale.reshape(B, M_padded, K_padded)
        )

    def prepare_static_weights_for_kernel(
        self,
        # args_dequant,
        # args,
        gemm1_weights,
        gemm2_weights,
        gemm1_scales_linear_fp4_bytes,
        gemm2_scales_linear_fp4_bytes,
        hidden_size,
        intermediate_size,
        num_experts,
    ):
        from flashinfer import nvfp4_block_scale_interleave
        from flashinfer.fused_moe.core import (
            _maybe_get_cached_w3_w1_permute_indices,
            get_w2_permute_indices_with_cache,
        )

        """Prepare quantized weights for kernel (done offline with weights)."""
        epilogue_tile_m = 128  # FIXME: this depends on the kernel internals

        # Convert quantized weights to proper formats
        gemm1_weights_fp4 = gemm1_weights.view(torch.float8_e4m3fn).reshape(
            num_experts, 2 * intermediate_size, hidden_size // 2
        )  # packed fp4
        gemm1_scales_linear_fp4 = gemm1_scales_linear_fp4_bytes.view(
            torch.float8_e4m3fn
        ).reshape(
            num_experts, 2 * intermediate_size, hidden_size // 16
        )  # fp8 scaling factors

        gemm2_weights_fp4 = gemm2_weights.view(torch.float8_e4m3fn).reshape(
            num_experts, hidden_size, intermediate_size // 2
        )  # packed fp4
        gemm2_scales_linear_fp4 = gemm2_scales_linear_fp4_bytes.view(
            torch.float8_e4m3fn
        ).reshape(
            num_experts, hidden_size, intermediate_size // 16
        )  # fp8 scaling factors

        gemm1_weights_fp4_shuffled = []
        gemm1_scales_fp4_shuffled = []
        gemm2_weights_fp4_shuffled = []
        gemm2_scales_fp4_shuffled = []
        for i in range(num_experts):
            # Calculate the permute indices for the following:
            # 1. Reorder rows of W1 and scales for fused gated activation
            # 2. Shuffle weights and scaling factors for transposed mma output
            # for both w3_w1 and w2 weights and scale factors
            permute_indices = _maybe_get_cached_w3_w1_permute_indices(
                self._cache_permute_indices,
                gemm1_weights_fp4[i].view(torch.uint8),
                epilogue_tile_m,
            )
            gemm1_weights_fp4_shuffled.append(
                gemm1_weights_fp4[i]
                .view(torch.uint8)[permute_indices.to(gemm1_weights_fp4.device)]
                .contiguous()
            )

            permute_sf_indices = _maybe_get_cached_w3_w1_permute_indices(
                self._cache_permute_indices,
                gemm1_scales_linear_fp4[i].view(torch.uint8),
                epilogue_tile_m,
                num_elts_per_sf=16,
            )
            gemm1_scales_fp4_shuffled.append(
                nvfp4_block_scale_interleave(
                    gemm1_scales_linear_fp4[i]
                    .view(torch.uint8)[
                        permute_sf_indices.to(gemm1_scales_linear_fp4.device)
                    ]
                    .contiguous()
                )
            )

            permute_indices = get_w2_permute_indices_with_cache(
                self._cache_permute_indices,
                gemm2_weights_fp4[i].view(torch.uint8),
                epilogue_tile_m,
            )
            gemm2_weights_fp4_shuffled.append(
                gemm2_weights_fp4[i]
                .view(torch.uint8)[permute_indices.to(gemm2_weights_fp4.device)]
                .contiguous()
            )

            permute_sf_indices = get_w2_permute_indices_with_cache(
                self._cache_permute_indices,
                gemm2_scales_linear_fp4[i].view(torch.uint8),
                epilogue_tile_m,
                num_elts_per_sf=16,
            )
            gemm2_scales_fp4_shuffled.append(
                nvfp4_block_scale_interleave(
                    gemm2_scales_linear_fp4[i]
                    .view(torch.uint8)[
                        permute_sf_indices.to(gemm2_scales_linear_fp4.device)
                    ]
                    .contiguous()
                )
            )

        # Stack weights for all experts
        gemm1_weights_fp4_shuffled = torch.stack(gemm1_weights_fp4_shuffled)
        gemm1_scales_fp4_shuffled = (
            torch.stack(gemm1_scales_fp4_shuffled)
            .view(torch.float8_e4m3fn)
            .reshape(num_experts, 2 * intermediate_size, hidden_size // 16)
        )

        gemm2_weights_fp4_shuffled = torch.stack(gemm2_weights_fp4_shuffled)
        gemm2_scales_fp4_shuffled = (
            torch.stack(gemm2_scales_fp4_shuffled)
            .view(torch.float8_e4m3fn)
            .reshape(num_experts, hidden_size, intermediate_size // 16)
        )
        return (
            gemm1_weights_fp4_shuffled,
            gemm1_scales_fp4_shuffled,
            gemm2_weights_fp4_shuffled,
            gemm2_scales_fp4_shuffled,
        )

    def process_weights_after_loading(self, layer: torch.nn.Module) -> None:
        """Process FP4 MoE weights after loading from serialized checkpoint.

        Only supports pre-quantized checkpoints with FP8 weights and scales.
        """

        # GEMM 1 scale processing
        if not torch.allclose(
            layer.w13_weight_scale_2[:, 0], layer.w13_weight_scale_2[:, 1]
        ):
            logger.warning_once(
                "w1_weight_scale_2 must match w3_weight_scale_2. "
                "Accuracy may be affected."
            )

        w13_weight_scale_2 = layer.w13_weight_scale_2[:, 0]
        layer.w13_weight_scale_2 = Parameter(w13_weight_scale_2, requires_grad=False)

        # Calculate input scales based on strategy
        if self.enable_flashinfer_cutlass_moe or self.enable_flashinfer_trtllm_moe:
            w13_input_scale = layer.w13_input_scale.max().to(torch.float32)
            w2_input_scale = layer.w2_input_scale.max().to(torch.float32)
        elif self.enable_flashinfer_cutedsl_moe:
            # All-expert-one-input-scale is mathematically different from default per-expert-input-scale
            # Thus we allow users to switch the flag to do thorough testing
            if CUTEDSL_MOE_SCALAR_INPUT_SCALE:
                w13_input_scale = (
                    layer.w13_input_scale.max()
                    .to(torch.float32)
                    .repeat(layer.w13_input_scale.shape[0])
                )
            else:
                w13_input_scale = layer.w13_input_scale.max(dim=1).values.to(
                    torch.float32
                )

            w2_input_scale = layer.w2_input_scale

            def _slice_scale(w):
                assert w.shape == (layer.num_experts,)
                assert layer.moe_ep_size * layer.num_local_experts == layer.num_experts
                return w[
                    layer.moe_ep_rank
                    * layer.num_local_experts : (layer.moe_ep_rank + 1)
                    * layer.num_local_experts
                ]

            w13_input_scale = _slice_scale(w13_input_scale)
            w2_input_scale = _slice_scale(w2_input_scale)

            if CUTEDSL_MOE_NVFP4_DISPATCH:
                assert torch.all(w13_input_scale == w13_input_scale[0])
                w13_input_scale = w13_input_scale[0]
        else:
            w13_input_scale = layer.w13_input_scale.max(dim=1).values.to(torch.float32)
            w2_input_scale = layer.w2_input_scale

        # Create shared parameters
        layer.g1_alphas = Parameter(
            (w13_input_scale * w13_weight_scale_2).to(torch.float32),
            requires_grad=False,
        )
        layer.g2_alphas = Parameter(
            (w2_input_scale * layer.w2_weight_scale_2).to(torch.float32),
            requires_grad=False,
        )
        layer.w13_input_scale_quant = Parameter(
            (1 / w13_input_scale).to(torch.float32), requires_grad=False
        )
        layer.w2_input_scale_quant = Parameter(
            (1 / w2_input_scale).to(torch.float32), requires_grad=False
        )

        layer.dispatcher.set_quant_config(
            {
                "input_global_scale": (
                    layer.w13_input_scale_quant if CUTEDSL_MOE_NVFP4_DISPATCH else None
                )
            }
        )

        # Validate weight scales
        for name, weight_scale in [
            ("w13", layer.w13_weight_scale),
            ("w2", layer.w2_weight_scale),
        ]:
            assert (
                weight_scale.shape[2] % 16 == 0
            ), f"Expected {name}_weight_scale.dim(2) to be divisible by 16"
            assert (
                weight_scale.dtype == torch.float8_e4m3fn
            ), f"{name} Weight Blockscale must be represented as FP8-E4M3"

        # Weight processing based on strategy
        if (
            self.enable_flashinfer_trtllm_moe
            and reorder_rows_for_gated_act_gemm is not None
            and shuffle_matrix_sf_a is not None
        ):
            # FlashInfer TRTLLM processing - handles both w13 and w2
            (
                gemm1_weights_fp4_shuffled,
                gemm1_scales_fp4_shuffled,
                gemm2_weights_fp4_shuffled,
                gemm2_scales_fp4_shuffled,
            ) = self.prepare_static_weights_for_kernel(
                layer.w13_weight,
                layer.w2_weight,
                layer.w13_weight_scale,
                layer.w2_weight_scale,
                layer.w2_weight.size(-2),  # hidden_size
                layer.w13_weight.size(-2) // 2,  # intermediate_size
                layer.w13_weight.size(0),  # num_experts
            )

            # Set flashinfer parameters
            layer.gemm1_weights_fp4_shuffled = Parameter(
                gemm1_weights_fp4_shuffled, requires_grad=False
            )
            layer.gemm2_weights_fp4_shuffled = Parameter(
                gemm2_weights_fp4_shuffled, requires_grad=False
            )
            layer.gemm1_scales_fp4_shuffled = Parameter(
                gemm1_scales_fp4_shuffled, requires_grad=False
            )
            layer.gemm2_scales_fp4_shuffled = Parameter(
                gemm2_scales_fp4_shuffled, requires_grad=False
            )

            # Additional parameter needed for TRT-LLM
            layer.g1_scale_c = Parameter(
                (layer.w2_input_scale_quant * layer.g1_alphas).to(torch.float32),
                requires_grad=False,
            )

            # Clean up weights that won't be used by TRT-LLM
            del (
                layer.w2_weight,
                layer.w2_weight_scale,
                layer.w13_weight,
                layer.w13_weight_scale,
            )

        else:
            # CUTLASS processing - handle w13 and w2 separately

            # Process w13 weights
            w13_blockscale_swizzled = self.swizzle_blockscale(layer.w13_weight_scale)
            del layer.w13_weight_scale
            layer.w13_blockscale_swizzled.data.copy_(w13_blockscale_swizzled)
            layer.w13_weight = Parameter(layer.w13_weight.data, requires_grad=False)

            # Process w2 weights
            w2_blockscale_swizzled = self.swizzle_blockscale(layer.w2_weight_scale)
            del layer.w2_weight_scale
            layer.w2_blockscale_swizzled.data.copy_(w2_blockscale_swizzled)
            layer.w2_weight = Parameter(layer.w2_weight.data, requires_grad=False)

            # Both flashinfer cutlass and regular cutlass use same processing for w2

            # Set up CUTLASS MoE parameters
            device = layer.w13_weight.device
            layer.cutlass_moe_params = CutlassMoEParams(
                CutlassMoEType.BlockscaledFP4,
                device,
                num_experts=layer.num_experts,  # global num experts
                intermediate_size_per_partition=layer.w2_weight.shape[2] * 2,  # n
                hidden_size=layer.w13_weight.shape[2] * 2,
            )  # k

    @property
    def load_up_proj_weight_first(self) -> bool:
        # FlashInfer CUTLASS kernel assumes [Up, Gate] Proj as W13
        return self.enable_flashinfer_cutlass_moe

    def create_moe_runner(
        self, layer: torch.nn.Module, moe_runner_config: MoeRunnerConfig
    ):
        self.moe_runner_config = moe_runner_config

    def apply(
        self,
        layer: FusedMoE,
        dispatch_output: StandardDispatchOutput,
        forward_shared_experts=None,
        alt_stream=None,
    ) -> CombineInput:

        x = dispatch_output.hidden_states
        topk_output = dispatch_output.topk_output

        assert (
            self.moe_runner_config.activation == "silu"
        ), "Only SiLU activation is supported."

        moe_runner_config = self.moe_runner_config

        # Check if this is a FlashInferFP4MoE layer that should handle its own forward
        if hasattr(layer, "gemm1_weights_fp4_shuffled"):
            # This layer was processed with flashinfer TRTLLM - delegate to its own forward
            from sglang.srt.layers.moe.token_dispatcher import StandardCombineInput

            return StandardCombineInput(hidden_states=layer.forward(x, topk_output))

        if self.enable_flashinfer_cutlass_moe:
            assert (
                not moe_runner_config.apply_router_weight_on_input
            ), "apply_router_weight_on_input is not supported for Flashinfer"
            # TRTLLM Cutlass moe takes in activations in BF16/Half/nvfp4 precision
            # and fp4 quantized weights loaded from the checkpoint
            topk_weights, topk_ids = topk_output.topk_weights, topk_output.topk_ids

            output_dtype = x.dtype
            original_col = x.shape[1]
            x_sf = None

            if should_use_flashinfer_cutlass_moe_fp4_allgather():
                from flashinfer import nvfp4_block_scale_interleave

                # Quantize before comm, swizzle after.
                with use_symmetric_memory(
                    get_tp_group(), disabled=not is_allocation_symmetric()
                ):
                    if x.shape[0] > 0:
                        x, x_sf = fp4_quantize_flashinfer(
                            x, layer.w13_input_scale_quant, is_sf_swizzled_layout=False
                        )
                    else:
                        x_col = x.shape[1]
                        x = torch.zeros(
                            0, x_col // 2, dtype=torch.uint8, device=x.device
                        )
                        x_sf = torch.zeros(
                            0, x_col // 16, dtype=torch.uint8, device=x.device
                        )
                topk_weights, topk_ids, x, x_sf = get_tp_group().all_gatherv(
                    [topk_weights, topk_ids, x, x_sf], sizes=get_dp_global_num_tokens()
                )
                x_sf = nvfp4_block_scale_interleave(x_sf)

            with use_symmetric_memory(
                get_tp_group(), disabled=not is_allocation_symmetric()
            ):
                symm_output = torch.empty(
                    x.shape[0], original_col, dtype=output_dtype, device=x.device
                )

            output = flashinfer_cutlass_fused_moe(
                output=symm_output,
                input=x,
                token_selected_experts=topk_ids.to(torch.int),
                token_final_scales=topk_weights,
                fc1_expert_weights=layer.w13_weight.view(torch.long),
                fc2_expert_weights=layer.w2_weight.view(torch.long),
                output_dtype=output_dtype,
                input_sf=x_sf,
                quant_scales=[
                    layer.w13_input_scale_quant,
                    layer.w13_blockscale_swizzled.view(torch.int32),
                    layer.g1_alphas,
                    layer.w2_input_scale_quant,
                    layer.w2_blockscale_swizzled.view(torch.int32),
                    layer.g2_alphas,
                ],
                ep_size=layer.moe_ep_size,
                ep_rank=layer.moe_ep_rank,
                tp_size=layer.moe_tp_size,
                tp_rank=layer.moe_tp_rank,
                tune_max_num_tokens=next_power_of_2(x.shape[0]),
            )[0]
            if should_use_flashinfer_cutlass_moe_fp4_allgather():
                output, global_output = get_local_dp_buffer(), output

                if forward_shared_experts is not None:
                    alt_stream.wait_stream(torch.cuda.current_stream())
                    with torch.cuda.stream(alt_stream):
                        forward_shared_experts()

                get_tp_group().reduce_scatterv(
                    global_output, output=output, sizes=get_dp_global_num_tokens()
                )

                if forward_shared_experts is not None:
                    torch.cuda.current_stream().wait_stream(alt_stream)

            from sglang.srt.layers.moe.token_dispatcher import StandardCombineInput

            return StandardCombineInput(hidden_states=output)

        from sglang.srt.layers.moe.cutlass_moe import cutlass_moe_fp4

        topk_weights, topk_ids = topk_output.topk_weights, topk_output.topk_ids
        output = cutlass_moe_fp4(
            a=x,
            a1_gscale=layer.w13_input_scale_quant,
            w1_fp4=layer.w13_weight,
            w1_blockscale=layer.w13_blockscale_swizzled,
            w1_alphas=layer.g1_alphas,
            a2_gscale=layer.w2_input_scale_quant,
            w2_fp4=layer.w2_weight,
            w2_blockscale=layer.w2_blockscale_swizzled,
            w2_alphas=layer.g2_alphas,
            topk_weights=topk_weights,
            topk_ids=topk_ids,
            params=layer.cutlass_moe_params,
            apply_router_weight_on_input=moe_runner_config.apply_router_weight_on_input,
        ).to(x.dtype)
        # Scale by routed_scaling_factor is fused into select_experts.
        from sglang.srt.layers.moe.token_dispatcher import StandardCombineInput

        return StandardCombineInput(hidden_states=output)

    def apply_without_routing_weights(
        self,
        layer: FusedMoE,
        x: tuple[torch.Tensor, Optional[torch.Tensor]],
        masked_m: torch.Tensor,
        moe_runner_config: MoeRunnerConfig,
        down_gemm_overlap_args: Optional["DownGemmOverlapArgs"],
    ) -> torch.Tensor:
        assert (
            moe_runner_config.activation == "silu"
        ), "Only SiLU activation is supported."

        assert self.enable_flashinfer_cutedsl_moe, "only support flashinfer cutedsl moe"
        assert (
            not moe_runner_config.apply_router_weight_on_input
        ), "apply_router_weight_on_input is not supported for Flashinfer"

        from sglang.srt.layers.moe.flashinfer_cutedsl_moe import (
            flashinfer_cutedsl_moe_masked,
        )

        out = flashinfer_cutedsl_moe_masked(
            hidden_states=x,
            input_global_scale=(
                None if CUTEDSL_MOE_NVFP4_DISPATCH else layer.w13_input_scale_quant
            ),
            w1=layer.w13_weight,
            w1_blockscale=layer.w13_blockscale_swizzled,
            w1_alpha=layer.g1_alphas,
            w2=layer.w2_weight,
            a2_global_scale=layer.w2_input_scale_quant,
            w2_blockscale=layer.w2_blockscale_swizzled,
            w2_alpha=layer.g2_alphas,
            masked_m=masked_m,
            **(
                dict(
                    down_sm_count=down_gemm_overlap_args.num_sms,
                    down_signals=down_gemm_overlap_args.signal,
                    down_start_event=down_gemm_overlap_args.start_event,
                )
                if down_gemm_overlap_args is not None
                else {}
            ),
        )
        return out<|MERGE_RESOLUTION|>--- conflicted
+++ resolved
@@ -47,13 +47,9 @@
     per_tensor_dequantize,
     requantize_with_max_scale,
 )
-<<<<<<< HEAD
-from sglang.srt.utils import is_cuda, next_power_of_2
-=======
 from sglang.srt.layers.radix_attention import RadixAttention
 from sglang.srt.utils import get_bool_env_var, is_cuda, next_power_of_2
 from sglang.srt.utils.common import is_sm120_supported
->>>>>>> d7246708
 
 if TYPE_CHECKING:
     from sglang.srt.layers.moe.fused_moe_triton.layer import FusedMoE
@@ -930,24 +926,9 @@
             pattern_split = pattern.split(".")
             if re.fullmatch(regex_str, prefix):
                 return True
-<<<<<<< HEAD
-        return False
-
-    def get_quant_method(
-        self, layer: torch.nn.Module, prefix: str
-    ) -> Optional[QuantizeMethodBase]:
-        from sglang.srt.layers.linear import LinearBase
-        from sglang.srt.layers.moe.fused_moe_triton import FusedMoE
-        from sglang.srt.layers.radix_attention import RadixAttention
-
-        if isinstance(layer, LinearBase):
-            if is_layer_skipped(prefix, self.exclude_modules) or self.is_layer_excluded(
-                prefix, self.exclude_modules
-=======
             elif (
                 pattern_split[-1] in fused_patterns
                 and pattern_split[-1] in prefix_split[-1]
->>>>>>> d7246708
             ):
                 # Check if the last part of the excluded pattern is contained in the last part of the prefix
                 # This handles fused modules like fused_qkv_a_proj_with_mqa that contain q_a_proj and kv_a_proj_with_mqa
