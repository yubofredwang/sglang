# Adapted from https://github.com/vllm-project/vllm/blob/main/vllm/model_executor/layers/quantization/modelopt.py
from __future__ import annotations

import logging
from typing import Any, Callable, Dict, List, Optional

import torch
from torch.nn.parameter import Parameter

from sglang.srt.layers.moe.cutlass_moe_params import CutlassMoEParams, CutlassMoEType
from sglang.srt.layers.parameter import ModelWeightParameter, PerTensorScaleParameter
from sglang.srt.layers.quantization.base_config import (
    FusedMoEMethodBase,
    LinearMethodBase,
    QuantizationConfig,
    QuantizeMethodBase,
)
from sglang.srt.layers.quantization.fp8_utils import (
    apply_fp8_linear,
    cutlass_fp8_supported,
    is_sm100_supported,
)
from sglang.srt.layers.quantization.kv_cache import BaseKVCacheMethod
from sglang.srt.layers.quantization.unquant import UnquantizedLinearMethod
from sglang.srt.layers.quantization.utils import (
    convert_to_channelwise,
    is_layer_skipped,
    per_tensor_dequantize,
    requantize_with_max_scale,
)
from sglang.srt.utils import is_cuda, next_power_of_2

if is_cuda():
    from sgl_kernel import cutlass_scaled_fp4_mm, scaled_fp4_quant

try:
    from flashinfer import fp4_quantize as fp4_quantize
    from flashinfer.fused_moe import cutlass_fused_moe as flashinfer_cutlass_fused_moe
except ImportError:
    flashinfer_cutlass_fused_moe = None

# Initialize logger for the module
logger = logging.getLogger(__name__)

# Supported activation schemes for the current configuration
ACTIVATION_SCHEMES = ["static"]


class ModelOptFp8Config(QuantizationConfig):
    """Configuration for ModelOpt FP8 quantization, including serialization and compatibility checks."""

    def __init__(
        self,
        is_checkpoint_fp8_serialized: bool = False,
        kv_cache_quant_method: Optional[str] = None,
        exclude_modules: Optional[List[str]] = None,
    ) -> None:
        """
        Args:
            is_checkpoint_fp8_serialized (bool): Indicates if the checkpoint uses serialized FP8 format.
        """
        self.is_checkpoint_fp8_serialized = is_checkpoint_fp8_serialized
        self.kv_cache_quant_method = kv_cache_quant_method
        self.exclude_modules = exclude_modules
        if is_checkpoint_fp8_serialized:
            logger.warning(
                "Detected ModelOpt FP8 checkpoint. The format is experimental and subject to change."
            )

    @classmethod
    def get_name(cls) -> str:
        return "modelopt"

    @classmethod
    def get_supported_act_dtypes(cls) -> List[torch.dtype]:
        return [torch.bfloat16, torch.half]

    @classmethod
    def get_min_capability(cls) -> int:
        return 89  # Minimum hardware capability (e.g., Hopper GPUs).

    @classmethod
    def get_config_filenames(cls) -> List[str]:
        return ["hf_quant_config.json"]

    @classmethod
    def from_config(cls, config: Dict[str, Any]) -> ModelOptFp8Config:
        quant_method = cls.get_from_keys(config, ["quantization"]).get("quant_algo")
        kv_cache_quant_method = cls.get_from_keys(config, ["quantization"]).get(
            "kv_cache_quant_algo"
        )
        exclude_modules = cls.get_from_keys(config, ["quantization"]).get(
            "exclude_modules"
        )

        if "FP8" not in quant_method:
            raise ValueError(
                "ModelOpt only supports static FP8 quantization in SGLang. "
                "Check the `hf_quant_config.json` file for your model's configuration."
            )

        return cls(
            is_checkpoint_fp8_serialized=True,
            kv_cache_quant_method=kv_cache_quant_method,
            exclude_modules=exclude_modules,
        )

    def get_quant_method(
        self, layer: torch.nn.Module, prefix: str
<<<<<<< HEAD
    ) -> Optional["QuantizeMethodBase"]:
        # Import here to avoid circular import
        from sglang.srt.layers.radix_attention import RadixAttention
=======
    ) -> Optional[QuantizeMethodBase]:

        from sglang.srt.layers.linear import LinearBase
        from sglang.srt.layers.moe.fused_moe_triton import FusedMoE
>>>>>>> 54c77989

        if self.exclude_modules and any(
            module in prefix
            or (
                prefix.startswith("language_model.")
                and module in prefix.removeprefix("language_model.")
            )
            for module in self.exclude_modules
        ):
            return None

        if isinstance(layer, LinearBase):
            return ModelOptFp8LinearMethod(self)
        if self.kv_cache_quant_method and isinstance(layer, RadixAttention):
            return ModelOptFp8KVCacheMethod(self)

        if isinstance(layer, FusedMoE):
            return ModelOptFp8MoEMethod(self)

        return None

    def get_scaled_act_names(self) -> List[str]:
        return []


class ModelOptFp8LinearMethod(LinearMethodBase):
    """Linear method for ModelOpt static FP8 quantization.

    Supports loading FP8 checkpoints with static weight and activation scales.
    Future support may include dynamic scales.

    **Limitations**:
    1. Only supports per-tensor quantization due to `torch._scaled_mm` limitations.
    2. Only supports the `float8_e4m3fn` data type.

    Args:
        quant_config (ModelOptFp8Config): The ModelOpt quantization configuration.
    """

    def __init__(self, quant_config: ModelOptFp8Config):
        super().__init__()
        self.quant_config = quant_config
        self.cutlass_fp8_supported = cutlass_fp8_supported()

    def create_weights(
        self,
        layer: torch.nn.Module,
        input_size_per_partition: int,
        output_partition_sizes: List[int],
        params_dtype: torch.dtype,
        **extra_weight_attrs,
    ) -> None:
        """Creates and registers weights, weight scales, and input scales for FP8 quantization."""
        output_size_per_partition = sum(output_partition_sizes)
        weight_loader = extra_weight_attrs.get("weight_loader")
        weight_dtype = (
            torch.float8_e4m3fn
            if self.quant_config.is_checkpoint_fp8_serialized
            else params_dtype
        )

        # Set layer attributes
        layer.logical_widths = output_partition_sizes
        layer.input_size_per_partition = input_size_per_partition
        layer.output_size_per_partition = output_size_per_partition

        # Register weight
        layer.register_parameter(
            "weight",
            ModelWeightParameter(
                data=torch.empty(
                    output_size_per_partition,
                    input_size_per_partition,
                    dtype=weight_dtype,
                ),
                input_dim=1,
                output_dim=0,
                weight_loader=weight_loader,
            ),
        )

        if self.quant_config.is_checkpoint_fp8_serialized:
            # Register weight and input scales
            for scale_name in ["weight_scale", "input_scale"]:
                layer.register_parameter(
                    scale_name,
                    PerTensorScaleParameter(
                        data=torch.full(
                            (len(output_partition_sizes),),
                            torch.finfo(torch.float32).min,
                            dtype=torch.float32,
                        ),
                        weight_loader=weight_loader,
                    ),
                )

    def process_weights_after_loading(self, layer: torch.nn.Module) -> None:
        """Requantizes weights after loading using the maximum scale."""
        max_w_scale, quantized_weight = requantize_with_max_scale(
            layer.weight, layer.weight_scale, layer.logical_widths
        )
        layer.weight = Parameter(quantized_weight.t(), requires_grad=False)
        # cutlass sgl-kernel only supports per-channel scale
        if self.cutlass_fp8_supported:
            max_w_scale = convert_to_channelwise(max_w_scale, layer.logical_widths)
        layer.weight_scale = Parameter(max_w_scale, requires_grad=False)
        layer.input_scale = Parameter(layer.input_scale.max(), requires_grad=False)

    def apply(
        self,
        layer: torch.nn.Module,
        x: torch.Tensor,
        bias: Optional[torch.Tensor] = None,
    ) -> torch.Tensor:
        """Applies FP8 linear transformation."""
        return apply_fp8_linear(
            input=x,
            weight=layer.weight,
            weight_scale=layer.weight_scale,
            input_scale=layer.input_scale,
            bias=bias,
            cutlass_fp8_supported=self.cutlass_fp8_supported,
        )


class ModelOptFp8KVCacheMethod(BaseKVCacheMethod):
    """
    Handles loading FP8 kv-cache scaling factors from modelopt quantized checkpoints.
    """

    def __init__(self, quant_config: ModelOptFp8Config):
        super().__init__(quant_config)


class ModelOptFp8MoEMethod(FusedMoEMethodBase):
    """MoE method for ModelOpt FP8.
    Supports loading FP8 checkpoints with static weight scale and activation scale.

    Args:
        quant_config: The ModelOpt quantization config.
    """

    def __init__(self, quant_config: ModelOptFp8Config):
        self.quant_config = quant_config
        self.cutlass_fp8_supported = cutlass_fp8_supported()

    def create_weights(
        self,
        layer: torch.nn.Module,
        num_experts: int,
        hidden_size: int,
        intermediate_size: int,
        params_dtype: torch.dtype,
        **extra_weight_attrs,
    ):
        from sglang.srt.layers.moe.fused_moe_triton import FusedMoeWeightScaleSupported

        # Use FP8 dtype if checkpoint is serialized, otherwise use the default dtype
        weight_dtype = (
            torch.float8_e4m3fn
            if self.quant_config.is_checkpoint_fp8_serialized
            else params_dtype
        )
        weight_loader = extra_weight_attrs.get("weight_loader")

        w13_weight = ModelWeightParameter(
            data=torch.empty(
                num_experts, 2 * intermediate_size, hidden_size, dtype=weight_dtype
            ),
            input_dim=2,
            output_dim=1,
            weight_loader=weight_loader,
        )
        layer.register_parameter("w13_weight", w13_weight)

        w2_weight = ModelWeightParameter(
            data=torch.empty(
                num_experts, hidden_size, intermediate_size, dtype=weight_dtype
            ),
            input_dim=2,
            output_dim=1,
            weight_loader=weight_loader,
        )
        layer.register_parameter("w2_weight", w2_weight)

        if self.quant_config.is_checkpoint_fp8_serialized:
            # WEIGHT SCALES - Per-tensor scaling for ModelOpts
            # Allocate 2 scales for w1 and w3 respectively.
            # They will be combined to a single scale after weight loading.
            w13_weight_scale = PerTensorScaleParameter(
                data=torch.full(
                    (num_experts, 2),
                    torch.finfo(torch.float32).min,
                    dtype=torch.float32,
                ),
                weight_loader=weight_loader,
            )
            w2_weight_scale = PerTensorScaleParameter(
                data=torch.full(
                    (num_experts,), torch.finfo(torch.float32).min, dtype=torch.float32
                ),
                weight_loader=weight_loader,
            )
            layer.register_parameter("w13_weight_scale", w13_weight_scale)
            layer.register_parameter("w2_weight_scale", w2_weight_scale)

            # Set weight loader attributes for scales
            extra_weight_attrs.update(
                {"quant_method": FusedMoeWeightScaleSupported.TENSOR.value}
            )

            # INPUT SCALES - Per-tensor scaling for ModelOpt
            w13_input_scale = PerTensorScaleParameter(
                data=torch.full((num_experts,), 1.0, dtype=torch.float32),
                weight_loader=weight_loader,
            )
            w2_input_scale = PerTensorScaleParameter(
                data=torch.full((num_experts,), 1.0, dtype=torch.float32),
                weight_loader=weight_loader,
            )
            layer.register_parameter("w13_input_scale", w13_input_scale)
            layer.register_parameter("w2_input_scale", w2_input_scale)

    def process_weights_after_loading(self, layer: torch.nn.Module) -> None:
        """Process FP8 MoE weights after loading from serialized checkpoint.

        Only supports pre-quantized checkpoints with FP8 weights and scales.
        """

        layer.w13_weight = Parameter(layer.w13_weight.data, requires_grad=False)
        layer.w2_weight = Parameter(layer.w2_weight.data, requires_grad=False)

        # Handle scale parameters
        if hasattr(layer, "w13_weight_scale") and layer.w13_weight_scale is not None:
            # Fp8 moe kernel needs single weight scale for w13 per expert.
            # We take the max of the w1 and w3 scales then dequant and requant each expert.
            if layer.w13_weight_scale.dim() == 2:  # Shape: (num_experts, 2)
                from sglang.srt.layers.quantization.fp8_kernel import scaled_fp8_quant

                # Get the maximum scale across w1 and w3 for each expert
                max_w13_scales = layer.w13_weight_scale.max(dim=1).values

                # Requantize each expert's weights using the combined scale
                # w13_weight has shape (num_experts, 2 * intermediate_size, hidden_size)
                # where the first intermediate_size rows are w1, the next are w3
                intermediate_size = layer.w13_weight.shape[1] // 2
                for expert_id in range(layer.w13_weight.shape[0]):
                    start = 0
                    for shard_id in range(2):  # w1 and w3
                        # Dequantize using the original scale for this shard
                        dq_weight = per_tensor_dequantize(
                            layer.w13_weight[expert_id][
                                start : start + intermediate_size, :
                            ],
                            layer.w13_weight_scale[expert_id][shard_id],
                        )
                        # Requantize using the combined max scale
                        (
                            layer.w13_weight[expert_id][
                                start : start + intermediate_size, :
                            ],
                            _,
                        ) = scaled_fp8_quant(dq_weight, max_w13_scales[expert_id])

                        start += intermediate_size

                # Update the scale parameter to be per-expert instead of per-shard
                layer.w13_weight_scale = Parameter(max_w13_scales, requires_grad=False)
            else:
                layer.w13_weight_scale = Parameter(
                    layer.w13_weight_scale.data, requires_grad=False
                )

        if hasattr(layer, "w2_weight_scale") and layer.w2_weight_scale is not None:
            layer.w2_weight_scale = Parameter(
                layer.w2_weight_scale.data, requires_grad=False
            )
        if hasattr(layer, "w13_input_scale") and layer.w13_input_scale is not None:
            layer.w13_input_scale = Parameter(
                layer.w13_input_scale.max(), requires_grad=False
            )
        if hasattr(layer, "w2_input_scale") and layer.w2_input_scale is not None:
            layer.w2_input_scale = Parameter(
                layer.w2_input_scale.max(), requires_grad=False
            )

    def apply(
        self,
        layer: torch.nn.Module,
        x: torch.Tensor,
        router_logits: torch.Tensor,
        top_k: int,
        renormalize: bool,
        use_grouped_topk: bool,
        topk_group: Optional[int] = None,
        num_expert_group: Optional[int] = None,
        num_fused_shared_experts: Optional[int] = None,
        custom_routing_function: Optional[Callable] = None,
        correction_bias: Optional[torch.Tensor] = None,
        activation: str = "silu",
        apply_router_weight_on_input: bool = False,
        inplace: bool = True,
        no_combine: bool = False,
        routed_scaling_factor: Optional[float] = None,
    ) -> torch.Tensor:
        from sglang.srt.layers.moe.fused_moe_triton.fused_moe import fused_experts
        from sglang.srt.layers.moe.topk import select_experts

        # Expert selection
        topk_weights, topk_ids = select_experts(
            hidden_states=x,
            router_logits=router_logits,
            use_grouped_topk=use_grouped_topk,
            top_k=top_k,
            renormalize=renormalize,
            topk_group=topk_group,
            num_expert_group=num_expert_group,
            num_fused_shared_experts=num_fused_shared_experts,
            custom_routing_function=custom_routing_function,
            correction_bias=correction_bias,
            routed_scaling_factor=routed_scaling_factor,
        )

        return fused_experts(
            x,
            layer.w13_weight,
            layer.w2_weight,
            topk_weights=topk_weights,
            topk_ids=topk_ids,
            inplace=inplace,
            activation=activation,
            use_fp8_w8a8=True,
            per_channel_quant=False,  # ModelOpt uses per-tensor quantization
            w1_scale=layer.w13_weight_scale,
            w2_scale=layer.w2_weight_scale,
            a1_scale=layer.w13_input_scale,
            a2_scale=layer.w2_input_scale,
            no_combine=no_combine,
        )


class ModelOptFp4Config(QuantizationConfig):
    """Config class for FP4."""

    def __init__(
        self,
        is_checkpoint_nvfp4_serialized: bool = False,
        kv_cache_quant_algo: str = None,
        group_size: int = None,
        exclude_modules: List[str] = None,
    ) -> None:
        self.is_checkpoint_nvfp4_serialized = is_checkpoint_nvfp4_serialized
        if is_checkpoint_nvfp4_serialized:
            logger.warning(
                "Detected nvfp4 checkpoint. Please note that the "
                "format is experimental and subject to change."
            )
        self.group_size = group_size
        self.kv_cache_quant_algo = kv_cache_quant_algo
        self.exclude_modules = exclude_modules

    @classmethod
    def get_name(cls) -> str:
        return "modelopt_fp4"

    @classmethod
    def get_supported_act_dtypes(cls) -> List[torch.dtype]:
        return [torch.bfloat16, torch.half, torch.float8_e4m3fn]

    @classmethod
    def get_min_capability(cls) -> int:
        return 100

    @classmethod
    def get_config_filenames(cls) -> List[str]:
        return ["hf_quant_config.json"]

    @classmethod
    def from_config(cls, config: Dict[str, Any]) -> ModelOptFp4Config:
        quant_config = cls.get_from_keys(config, ["quantization"])
        quant_method = quant_config["quant_algo"]
        if not quant_method in ["FP8", "NVFP4"]:
            raise ValueError(
                f"ModelOpt currently only supports: FP8, NVFP4"
                " quantizations in sglang. Please check the "
                "`hf_quant_config.json` file for your model's "
                "quant configuration."
            )
        is_checkpoint_nvfp4_serialized = "NVFP4" in quant_method
        kv_cache_quant_algo = quant_config["kv_cache_quant_algo"]
        if not kv_cache_quant_algo:
            kv_cache_quant_algo = "auto"
        group_size = quant_config["group_size"]
        exclude_modules = quant_config["exclude_modules"]
        if not (group_size and kv_cache_quant_algo and exclude_modules):
            logger.warning(
                f"group_size: {group_size},"
                f"kv_cache_quant_algo: {kv_cache_quant_algo},"
                f"exclude_modules: {exclude_modules}"
            )
            raise ValueError(
                "NVFP4 quantization requires group size and "
                "kv_cache_quant_algo specified in "
                "hf_quant_config.json"
            )
        return cls(
            is_checkpoint_nvfp4_serialized,
            kv_cache_quant_algo,
            group_size,
            exclude_modules,
        )

    def is_layer_excluded(self, prefix: str, exclude_modules: list):
        import regex as re

        for pattern in exclude_modules:
            regex_str = pattern.replace(".", r"\.").replace("*", r".*")
            if re.fullmatch(regex_str, prefix):
                return True
        return False

    def get_quant_method(
        self, layer: torch.nn.Module, prefix: str
    ) -> Optional[QuantizeMethodBase]:
        from sglang.srt.layers.linear import LinearBase
        from sglang.srt.layers.moe.fused_moe_triton import FusedMoE
        from sglang.srt.layers.radix_attention import RadixAttention

        if isinstance(layer, LinearBase):
            if is_layer_skipped(prefix, self.exclude_modules) or self.is_layer_excluded(
                prefix, self.exclude_modules
            ):
                return UnquantizedLinearMethod()
            return ModelOptFp4LinearMethod(self)
        if self.kv_cache_quant_algo and isinstance(layer, RadixAttention):
            return ModelOptFp8KVCacheMethod(self)
        elif isinstance(layer, FusedMoE):
            return ModelOptNvFp4FusedMoEMethod(self)
        return None

    def get_scaled_act_names(self) -> List[str]:
        return []


class ModelOptFp4LinearMethod(LinearMethodBase):
    """Linear method for NVFP4.
    Supports loading NVFP4 checkpoints with the following structure:

    |Tensor Name           | datatype      |  shape      |
    |----------------------------------------------------|
    |input_scale           | torch.float32 | scalar      |
    |weight                | NVFP4(SE2M1)  | [1, X, y/2] |
    |weight_scale          | FP8-E4M3      | [X, Y]      |
    |weight_scale_2        | torch.float32 | scalar      |

    The weights are quantized per block of 16 elements.
    Args: quant_config: The ModelOpt quantization config.
    """

    def __init__(self, quant_config: ModelOptFp4Config):
        self.quant_config = quant_config

    def create_weights(
        self,
        layer: torch.nn.Module,
        input_size_per_partition: int,
        output_partition_sizes: List[int],
        input_size: int,
        output_size: int,
        params_dtype: torch.dtype,
        **extra_weight_attrs,
    ):
        del input_size, output_size
        if not self.quant_config.is_checkpoint_nvfp4_serialized:
            raise ValueError(
                "NVFP4 quantization was selected, "
                " dynamic quantization is not supported."
            )

        output_size_per_partition = sum(output_partition_sizes)
        weight_loader = extra_weight_attrs.get("weight_loader")

        layer.logical_widths = output_partition_sizes

        layer.input_size_per_partition = input_size_per_partition
        layer.output_size_per_partition = output_size_per_partition
        if input_size_per_partition % 16 != 0:
            raise ValueError(
                "Unsupported model when in features size is " "not multiple of 16"
            )

        weight_dtype = (
            torch.float8_e4m3fn
            if self.quant_config.is_checkpoint_nvfp4_serialized
            else params_dtype
        )

        weight = ModelWeightParameter(
            data=torch.empty(
                # 2 fp4 data is packed in one uint8 in the input dimension
                output_size_per_partition,
                input_size_per_partition // 2,
                dtype=torch.uint8,
            ),
            input_dim=1,
            output_dim=0,
            weight_loader=weight_loader,
        )
        layer.register_parameter("weight", weight)

        input_scale = PerTensorScaleParameter(
            data=torch.empty(len(output_partition_sizes), dtype=torch.float32),
            weight_loader=weight_loader,
        )

        layer.register_parameter("input_scale", input_scale)

        weight_scale_2 = PerTensorScaleParameter(
            data=torch.empty(len(output_partition_sizes), dtype=torch.float32),
            weight_loader=weight_loader,
        )
        layer.register_parameter("weight_scale_2", weight_scale_2)

        weight_scale = ModelWeightParameter(
            data=torch.empty(
                output_size_per_partition,
                input_size_per_partition // self.quant_config.group_size,
                dtype=weight_dtype,
            ),
            input_dim=1,
            output_dim=0,
            weight_loader=weight_loader,
        )

        layer.register_parameter("weight_scale", weight_scale)

    def process_weights_after_loading(self, layer: torch.nn.Module) -> None:
        input_scale_2 = layer.input_scale.max().to(torch.float32)
        weight_scale_2 = layer.weight_scale_2.max().to(torch.float32)
        layer.input_scale = Parameter(input_scale_2, requires_grad=False)
        layer.weight_scale_2 = Parameter(weight_scale_2, requires_grad=False)
        layer.alpha = Parameter(
            layer.input_scale * layer.weight_scale_2, requires_grad=False
        )
        layer.input_scale_inv = Parameter(
            (1 / input_scale_2).to(torch.float32), requires_grad=False
        )

        # Pad and blockwise interleave weight_scale
        scales = layer.weight_scale
        scale_ndim = scales.ndim
        if scale_ndim == 2:
            scales = scales.unsqueeze(0)
        assert scales.ndim == 3
        B, M, K = scales.shape
        round_up_multiple = lambda x, m: (x + m - 1) // m * m
        M_padded = round_up_multiple(M, 128)
        K_padded = round_up_multiple(K, 4)
        padded_scales = torch.zeros((B, M_padded, K_padded), dtype=scales.dtype)
        padded_scales[:B, :M, :K] = scales
        batches, rows, cols = padded_scales.shape
        assert rows % 128 == 0
        assert cols % 4 == 0
        padded_scales = padded_scales.reshape(batches, rows // 128, 4, 32, cols // 4, 4)
        padded_scales = padded_scales.permute((0, 1, 4, 3, 2, 5))
        padded_scales = padded_scales.contiguous().cuda()
        padded_scales = (
            padded_scales.reshape(M, K)
            if scale_ndim == 2
            else padded_scales.reshape(B, M, K)
        )
        layer.weight_scale_interleaved = Parameter(padded_scales, requires_grad=False)

    def apply(
        self,
        layer: torch.nn.Module,
        x: torch.Tensor,
        bias: Optional[torch.Tensor] = None,
    ) -> torch.Tensor:
        output_dtype = x.dtype
        x_m, _ = x.shape
        w_n, _ = layer.weight.shape
        output_shape = [x_m, w_n]

        # Quantize BF16 or FP16 to (FP4 and interleaved block scale)
        x_fp4, x_scale_interleaved = scaled_fp4_quant(x, layer.input_scale_inv)

        assert x_fp4.dtype == torch.uint8
        assert x_scale_interleaved.dtype == torch.float8_e4m3fn
        assert layer.weight.dtype == torch.uint8
        assert layer.weight_scale_interleaved.dtype == torch.float8_e4m3fn
        assert layer.alpha.dtype == torch.float32

        out = cutlass_scaled_fp4_mm(
            x_fp4,
            layer.weight,
            x_scale_interleaved,
            layer.weight_scale_interleaved,
            layer.alpha,
            output_dtype,
        )
        if bias is not None:
            out = out + bias
        return out.view(*output_shape)


class ModelOptNvFp4FusedMoEMethod(FusedMoEMethodBase):
    """
       MoE Method for FP4 Quantization with Blockscales and PerTensorScales
    Args:
        quant_config: NVFP4 Quant Config
    """

    def __init__(self, quant_config: ModelOptFp4Config):
        self.quant_config = quant_config
        if not is_sm100_supported():
            raise ValueError(
                "Current platform does not support NVFP4"
                " quantization. Please use Blackwell and"
                " above."
            )
        self.enable_flashinfer_moe = False

    def create_weights(
        self,
        layer: torch.nn.Module,
        num_experts: int,
        hidden_size: int,
        intermediate_size_per_partition: int,
        params_dtype: torch.dtype,
        **extra_weight_attrs,
    ):
        if not self.quant_config.is_checkpoint_nvfp4_serialized:
            raise ValueError(
                "NVFP4 quantization was selected, "
                " dynamic quantization is not supported."
            )

        layer.num_experts = num_experts
        layer.params_dtype = params_dtype
        layer.quant_config = self.quant_config
        weight_dtype = torch.uint8
        weight_scale_dtype = torch.float8_e4m3fn
        weight_loader = extra_weight_attrs.get("weight_loader")
        # GEMM 1
        w13_weight = ModelWeightParameter(
            data=torch.empty(
                num_experts,
                2 * intermediate_size_per_partition,
                # 2 fp4 items are packed in the input dimension
                hidden_size // 2,
                dtype=weight_dtype,
            ),
            input_dim=1,
            output_dim=2,
            weight_loader=weight_loader,
        )
        layer.register_parameter("w13_weight", w13_weight)

        # GEMM 2
        w2_weight = ModelWeightParameter(
            data=torch.empty(
                num_experts,
                hidden_size,
                # 2 fp4 items are packed in the input dimension
                intermediate_size_per_partition // 2,
                dtype=weight_dtype,
            ),
            input_dim=1,
            output_dim=2,
            weight_loader=weight_loader,
        )
        layer.register_parameter("w2_weight", w2_weight)

        w13_weight_scale = ModelWeightParameter(
            data=torch.empty(
                num_experts,
                2 * intermediate_size_per_partition,
                # 2 fp4 items are packed in the input dimension
                hidden_size // self.quant_config.group_size,
                dtype=weight_scale_dtype,
            ),
            input_dim=1,
            output_dim=2,
            weight_loader=weight_loader,
        )
        layer.register_parameter("w13_weight_scale", w13_weight_scale)

        w2_weight_scale = ModelWeightParameter(
            data=torch.empty(
                num_experts,
                hidden_size,
                # 2 fp4 items are packed in the input dimension
                intermediate_size_per_partition // self.quant_config.group_size,
                dtype=weight_scale_dtype,
            ),
            input_dim=1,
            output_dim=2,
            weight_loader=weight_loader,
        )
        layer.register_parameter("w2_weight_scale", w2_weight_scale)

        from sglang.srt.layers.moe.fused_moe_triton import FusedMoeWeightScaleSupported

        extra_weight_attrs.update(
            {"quant_method": FusedMoeWeightScaleSupported.BLOCK.value}
        )

        w13_weight_scale_2 = PerTensorScaleParameter(
            data=torch.empty(num_experts, 2, dtype=torch.float32),
            weight_loader=weight_loader,
        )
        layer.register_parameter("w13_weight_scale_2", w13_weight_scale_2)

        w2_weight_scale_2 = PerTensorScaleParameter(
            data=torch.empty(num_experts, dtype=torch.float32),
            weight_loader=weight_loader,
        )
        layer.register_parameter("w2_weight_scale_2", w2_weight_scale_2)

        extra_weight_attrs.update(
            {"quant_method": FusedMoeWeightScaleSupported.TENSOR.value}
        )

        w13_input_scale = PerTensorScaleParameter(
            data=torch.empty(num_experts, 2, dtype=torch.float32),
            weight_loader=weight_loader,
        )
        layer.register_parameter("w13_input_scale", w13_input_scale)

        w2_input_scale = PerTensorScaleParameter(
            data=torch.empty(num_experts, dtype=torch.float32),
            weight_loader=weight_loader,
        )
        layer.register_parameter("w2_input_scale", w2_input_scale)

    def swizzle_blockscale(self, scale: torch.tensor):
        assert scale.dtype == torch.float8_e4m3fn
        # Pad and blockwise interleave weight_scale
        scale_ndim = scale.ndim
        if scale.ndim == 2:
            scale = scale.unsqueeze(0)
        assert scale.ndim == 3
        B, M, K = scale.shape
        round_up_multiple = lambda x, m: (x + m - 1) // m * m
        M_padded = round_up_multiple(M, 128)
        K_padded = round_up_multiple(K, 4)
        padded_scale = torch.zeros((B, M_padded, K_padded), dtype=scale.dtype)
        padded_scale[:B, :M, :K] = scale
        batches, rows, cols = padded_scale.shape
        assert rows % 128 == 0
        assert cols % 4 == 0
        padded_scale = padded_scale.reshape(batches, rows // 128, 4, 32, cols // 4, 4)
        swizzled_scale = padded_scale.permute((0, 1, 4, 3, 2, 5))
        swizzled_scale = swizzled_scale.contiguous().cuda()
        return (
            swizzled_scale.reshape(M, K)
            if scale_ndim == 2
            else swizzled_scale.reshape(B, M, K)
        )

    def process_weights_after_loading(self, layer: torch.nn.Module) -> None:

        # GEMM 1
        if not torch.allclose(
            layer.w13_weight_scale_2[:, 0], layer.w13_weight_scale_2[:, 1]
        ):
            logger.warning_once(
                "w1_weight_scale_2 must match w3_weight_scale_2. "
                "Accuracy may be affected."
            )

        w13_weight_scale_2 = layer.w13_weight_scale_2[:, 0]
        layer.w13_weight_scale_2 = Parameter(w13_weight_scale_2, requires_grad=False)

        if self.enable_flashinfer_moe:
            w13_input_scale = layer.w13_input_scale.max().to(torch.float32)
        else:
            w13_input_scale = layer.w13_input_scale.max(dim=1).values.to(torch.float32)
        layer.g1_alphas = Parameter(
            (w13_input_scale * w13_weight_scale_2).to(torch.float32),
            requires_grad=False,
        )

        assert (
            layer.w13_weight_scale.shape[2] % 16 == 0
        ), "Expected weight_scale.dim(1) to be divisible by 16"
        assert (
            layer.w13_weight_scale.dtype == torch.float8_e4m3fn
        ), "Weight Blockscale must be represented as FP8-E4M3"
        w13_blockscale_swizzled = self.swizzle_blockscale(layer.w13_weight_scale)

        layer.w13_blockscale_swizzled = Parameter(
            w13_blockscale_swizzled, requires_grad=False
        )

        # This is for quantization, so we need to invert it.
        layer.w13_input_scale_quant = Parameter(
            (1 / w13_input_scale).to(torch.float32), requires_grad=False
        )

        layer.w13_weight = Parameter(layer.w13_weight.data, requires_grad=False)

        # GEMM 2
        if self.enable_flashinfer_moe:
            w2_input_scale = layer.w2_input_scale.max().to(torch.float32)
        else:
            w2_input_scale = layer.w2_input_scale

        layer.g2_alphas = Parameter(
            (w2_input_scale * layer.w2_weight_scale_2).to(torch.float32),
            requires_grad=False,
        )

        # This is for quantization, so we need to invert it.
        layer.w2_input_scale_quant = Parameter(
            (1 / w2_input_scale).to(torch.float32), requires_grad=False
        )

        assert (
            layer.w2_weight_scale.shape[2] % 16 == 0
        ), "Expected weight_scale.dim(1) to be divisible by 16"
        assert (
            layer.w2_weight_scale.dtype == torch.float8_e4m3fn
        ), "Weight Blockscale must be represented as FP8-E4M3"
        w2_blockscale_swizzled = self.swizzle_blockscale(layer.w2_weight_scale)

        layer.w2_blockscale_swizzled = Parameter(
            w2_blockscale_swizzled, requires_grad=False
        )
        layer.w2_weight = Parameter(layer.w2_weight.data, requires_grad=False)

        device = layer.w13_weight.device
        layer.cutlass_moe_params = CutlassMoEParams(
            CutlassMoEType.BlockscaledFP4,
            device,
            num_experts=layer.num_experts,  # global num experts
            intermediate_size_per_partition=layer.w2_weight.shape[2] * 2,  # n
            hidden_size=layer.w13_weight.shape[2] * 2,
        )  # k

    @property
    def load_up_proj_weight_first(self) -> bool:
        # FlashInfer CUTLASS kernel assumes [Up, Gate] Proj as W13
        return self.enable_flashinfer_moe

    def apply(
        self,
        layer: torch.nn.Module,
        x: torch.Tensor,
        router_logits: torch.Tensor,
        top_k: int,
        renormalize: bool,
        use_grouped_topk: bool,
        topk_group: Optional[int] = None,
        num_expert_group: Optional[int] = None,
        num_fused_shared_experts: Optional[int] = None,
        custom_routing_function: Optional[Callable] = None,
        correction_bias: Optional[torch.Tensor] = None,
        activation: str = "silu",
        apply_router_weight_on_input: bool = False,
        inplace: bool = True,
        no_combine: bool = False,
        routed_scaling_factor: Optional[float] = None,
        ep_rank: Optional[int] = None,
        ep_size: Optional[int] = None,
        tp_rank: Optional[int] = None,
        tp_size: Optional[int] = None,
    ) -> torch.Tensor:

        assert activation == "silu", "Only SiLU activation is supported."
        from sglang.srt.layers.moe.topk import select_experts

        topk_weights, topk_ids = select_experts(
            hidden_states=x,
            router_logits=router_logits,
            use_grouped_topk=use_grouped_topk,
            top_k=top_k,
            renormalize=renormalize,
            topk_group=topk_group,
            num_expert_group=num_expert_group,
            num_fused_shared_experts=num_fused_shared_experts,
            custom_routing_function=custom_routing_function,
            correction_bias=correction_bias,
            routed_scaling_factor=routed_scaling_factor,
        )

        if self.enable_flashinfer_moe:
            assert (
                not apply_router_weight_on_input
            ), "apply_router_weight_on_input is not supported for Flashinfer"
            # TRTLLM Cutlass moe takes in activations in BF16/Half/nvfp4 precision
            # and fp4 quantized weights loaded from the checkpoint
            output = flashinfer_cutlass_fused_moe(
                x,
                topk_ids.to(torch.int),
                topk_weights,
                layer.w13_weight.view(torch.long),
                layer.w2_weight.view(torch.long),
                x.dtype,
                quant_scales=[
                    layer.w13_input_scale_quant,
                    layer.w13_blockscale_swizzled.view(torch.int32),
                    layer.g1_alphas,
                    layer.w2_input_scale_quant,
                    layer.w2_blockscale_swizzled.view(torch.int32),
                    layer.g2_alphas,
                ],
                ep_size=ep_size,
                ep_rank=ep_rank,
                tp_size=tp_size,
                tp_rank=tp_rank,
                tune_max_num_tokens=next_power_of_2(x.shape[0]),
            )
            return output[0]

        from sglang.srt.layers.moe.cutlass_moe import cutlass_moe_fp4

        return cutlass_moe_fp4(
            a=x,
            a1_gscale=layer.w13_input_scale_quant,
            w1_fp4=layer.w13_weight,
            w1_blockscale=layer.w13_blockscale_swizzled,
            w1_alphas=layer.g1_alphas,
            a2_gscale=layer.w2_input_scale_quant,
            w2_fp4=layer.w2_weight,
            w2_blockscale=layer.w2_blockscale_swizzled,
            w2_alphas=layer.g2_alphas,
            topk_weights=topk_weights,
            topk_ids=topk_ids,
            params=layer.cutlass_moe_params,
            apply_router_weight_on_input=apply_router_weight_on_input,
        ).to(x.dtype)<|MERGE_RESOLUTION|>--- conflicted
+++ resolved
@@ -107,16 +107,10 @@
 
     def get_quant_method(
         self, layer: torch.nn.Module, prefix: str
-<<<<<<< HEAD
-    ) -> Optional["QuantizeMethodBase"]:
-        # Import here to avoid circular import
-        from sglang.srt.layers.radix_attention import RadixAttention
-=======
     ) -> Optional[QuantizeMethodBase]:
 
         from sglang.srt.layers.linear import LinearBase
         from sglang.srt.layers.moe.fused_moe_triton import FusedMoE
->>>>>>> 54c77989
 
         if self.exclude_modules and any(
             module in prefix
